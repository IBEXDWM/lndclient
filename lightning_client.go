--- conflicted
+++ resolved
@@ -207,11 +207,10 @@
 		customCaveatName string, readOnly bool, timeout time.Duration,
 		intercept InterceptFunction) (chan error, error)
 
-<<<<<<< HEAD
 	// StopDaemon will send a shutdown request to the interrupt handler,
 	// triggering a graceful shutdown of the daemon.
 	StopDaemon(ctx context.Context) error
-=======
+
 	// SendCustomMessage sends a custom message to a peer.
 	SendCustomMessage(ctx context.Context, msg CustomMessage) error
 
@@ -219,7 +218,6 @@
 	// received from our peers.
 	SubscribeCustomMessages(ctx context.Context) (<-chan CustomMessage,
 		<-chan error, error)
->>>>>>> b08a2a27
 }
 
 // Info contains info about the connected lnd node.
@@ -1415,17 +1413,10 @@
 	rpcIn := &lnrpc.Invoice{
 		Memo:            in.Memo,
 		ValueMsat:       int64(in.Value),
-<<<<<<< HEAD
-		Expiry:          in.Expiry,
-		CltvExpiry:      in.CltvExpiry,
-		Private:         true,
-		DescriptionHash: in.DescriptionHash,
-=======
 		DescriptionHash: in.DescriptionHash,
 		Expiry:          in.Expiry,
 		CltvExpiry:      in.CltvExpiry,
 		Private:         true,
->>>>>>> b08a2a27
 	}
 
 	if in.Preimage != nil {
@@ -3780,28 +3771,29 @@
 	return errChan, nil
 }
 
-<<<<<<< HEAD
 // StopDaemon will send a shutdown request to the interrupt handler,
 // triggering a graceful shutdown of the daemon.
 func (s *lightningClient) StopDaemon(ctx context.Context) error {
-=======
+	rpcCtx, cancel := context.WithTimeout(ctx, s.timeout)
+	defer cancel()
+
+	rpcCtx = s.adminMac.WithMacaroonAuth(rpcCtx)
+	rpcReq := &lnrpc.StopRequest{}
+
+	_, err := s.client.StopDaemon(rpcCtx, rpcReq)
+
+	return err
+}
+
 // SendCustomMessage sends a custom message to one of our existing peers. Note
 // that lnd must already be connected to a peer to send it messages.
 func (s *lightningClient) SendCustomMessage(ctx context.Context,
 	msg CustomMessage) error {
 
->>>>>>> b08a2a27
 	rpcCtx, cancel := context.WithTimeout(ctx, s.timeout)
 	defer cancel()
 
 	rpcCtx = s.adminMac.WithMacaroonAuth(rpcCtx)
-<<<<<<< HEAD
-	rpcReq := &lnrpc.StopRequest{}
-
-	_, err := s.client.StopDaemon(rpcCtx, rpcReq)
-
-	return err
-=======
 	rpcReq := &lnrpc.SendCustomMessageRequest{
 		Peer: msg.Peer[:],
 		Type: msg.MsgType,
@@ -3872,5 +3864,4 @@
 	}()
 
 	return msgChan, errChan, nil
->>>>>>> b08a2a27
 }