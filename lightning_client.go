package lndclient

import (
	"bytes"
	"context"
	"encoding/hex"
	"errors"
	"fmt"
	"io"
	"sync"
	"time"

	"github.com/btcsuite/btcd/btcutil"
	"github.com/btcsuite/btcd/chaincfg"
	"github.com/btcsuite/btcd/chaincfg/chainhash"
	"github.com/btcsuite/btcd/wire"
	"github.com/lightningnetwork/lnd/channeldb"
	invpkg "github.com/lightningnetwork/lnd/invoices"
	"github.com/lightningnetwork/lnd/lnrpc"
	"github.com/lightningnetwork/lnd/lnrpc/invoicesrpc"
	"github.com/lightningnetwork/lnd/lntypes"
	"github.com/lightningnetwork/lnd/lnwallet"
	"github.com/lightningnetwork/lnd/lnwallet/chainfee"
	"github.com/lightningnetwork/lnd/lnwire"
	"github.com/lightningnetwork/lnd/routing/route"
	"github.com/lightningnetwork/lnd/zpay32"
	"google.golang.org/grpc"
	"google.golang.org/grpc/codes"
	"google.golang.org/grpc/status"
)

// OpenChannelOption is a functional type for an option that modifies an
// OpenChannelRequest.
type OpenChannelOption func(r *lnrpc.OpenChannelRequest)

// WithZeroConf is an option for setting the zero confirmation flag on an
// OpenChannelRequest.
func WithZeroConf() OpenChannelOption {
	return func(r *lnrpc.OpenChannelRequest) {
		r.ZeroConf = true
	}
}

// WithFundingShim is an option for attaching a funding shim to an open channel
// request.
func WithFundingShim(shim *lnrpc.FundingShim) OpenChannelOption {
	return func(r *lnrpc.OpenChannelRequest) {
		r.FundingShim = shim
	}
}

// WithCommitmentType is an option for specifying a commitment type for the open
// channel request.
func WithCommitmentType(t *lnrpc.CommitmentType) OpenChannelOption {
	return func(r *lnrpc.OpenChannelRequest) {
		r.CommitmentType = *t
	}
}

// WithScid signals that the channel open should be an option-scid-alias one.
func WithScid() OpenChannelOption {
	return func(r *lnrpc.OpenChannelRequest) {
		r.ScidAlias = true
	}
}

// WithRemoteReserve signals that the channel open should set a remote reserve
// amount.
func WithRemoteReserve(reserve uint64) OpenChannelOption {
	return func(r *lnrpc.OpenChannelRequest) {
		r.RemoteChanReserveSat = reserve
	}
}

// WithRemoteMaxHtlc limits the number of htlcs the remote party can offer.
func WithRemoteMaxHtlc(maxHtlc uint32) OpenChannelOption {
	return func(r *lnrpc.OpenChannelRequest) {
		r.RemoteMaxHtlcs = maxHtlc
	}
}

// LightningClient exposes base lightning functionality.
type LightningClient interface {
	ServiceClient[lnrpc.LightningClient]

	PayInvoice(ctx context.Context, invoice string,
		maxFee btcutil.Amount,
		outgoingChannel *uint64) chan PaymentResult

	GetInfo(ctx context.Context) (*Info, error)

	// EstimateFee estimates the total fees for a transaction that pays the
	// given amount to the passed address.
	EstimateFee(ctx context.Context, address btcutil.Address,
		amt btcutil.Amount, confTarget int32) (btcutil.Amount, error)

	// NewAddress generates a new address for the lnd client.
	NewAddress(ctx context.Context, addressType lnrpc.AddressType) (string, error)

	// SendMany handles a request for a transaction that creates multiple specified outputs in parallel.
	SendMany(ctx context.Context, txBatch map[string]int64, satPerVbyte uint64) (string, error)

	// EstimateFees estimates the total fees for a batch of transactions that pay the given
	// amounts to the passed addresses.
	EstimateFees(ctx context.Context, txBatch map[string]int64) (*lnrpc.EstimateFeeResponse, error)

	// EstimateFeeToP2WSH estimates the total chain fees in satoshis to send
	// the given amount to a single P2WSH output with the given target
	// confirmation.
	EstimateFeeToP2WSH(ctx context.Context, amt btcutil.Amount,
		confTarget int32) (btcutil.Amount, error)

	// WalletBalance returns a summary of the node's wallet balance.
	WalletBalance(ctx context.Context) (*WalletBalance, error)

	AddInvoice(ctx context.Context, in *invoicesrpc.AddInvoiceData) (
		lntypes.Hash, string, error)

	// LookupInvoice looks up an invoice by hash.
	LookupInvoice(ctx context.Context, hash lntypes.Hash) (*Invoice, error)

	// ListTransactions returns all known transactions of the backing lnd
	// node. It takes a start and end block height which can be used to
	// limit the block range that we query over. These values can be left
	// as zero to include all blocks. To include unconfirmed transactions
	// in the query, endHeight must be set to -1.
	ListTransactions(ctx context.Context, startHeight, endHeight int32,
		opts ...ListTransactionsOption) ([]Transaction, error)

	// ListChannels retrieves all channels of the backing lnd node.
	ListChannels(ctx context.Context, input *lnrpc.ListChannelsRequest) ([]ChannelInfo, error)

	// PendingChannels returns a list of lnd's pending channels.
	PendingChannels(ctx context.Context) (*PendingChannels, error)

	// ClosedChannels returns all closed channels of the backing lnd node.
	ClosedChannels(ctx context.Context) ([]ClosedChannel, error)

	// ForwardingHistory makes a paginated call to our forwarding history
	// endpoint.
	ForwardingHistory(ctx context.Context,
		req ForwardingHistoryRequest) (*ForwardingHistoryResponse, error)

	// ListInvoices makes a paginated call to our list invoices endpoint.
	ListInvoices(ctx context.Context, req ListInvoicesRequest) (
		*ListInvoicesResponse, error)

	// ListPayments makes a paginated call to our list payments endpoint.
	ListPayments(ctx context.Context,
		req ListPaymentsRequest) (*ListPaymentsResponse, error)

	// ChannelBackup retrieves the backup for a particular channel. The
	// backup is returned as an encrypted chanbackup.Single payload.
	ChannelBackup(context.Context, wire.OutPoint) ([]byte, error)

	// ChannelBackups retrieves backups for all existing pending open and
	// open channels. The backups are returned as an encrypted
	// chanbackup.Multi payload.
	ChannelBackups(ctx context.Context) ([]byte, error)

	// SubscribeChannelBackups allows a client to subscribe to the
	// most up to date information concerning the state of all channel
	// backups.
	SubscribeChannelBackups(ctx context.Context) (
		<-chan lnrpc.ChanBackupSnapshot, <-chan error, error)

	// SubscribeChannelEvents allows a client to subscribe to updates
	// relevant to the state of channels. Events include new active
	// channels, inactive channels, and closed channels.
	SubscribeChannelEvents(ctx context.Context) (
		<-chan *ChannelEventUpdate, <-chan error, error)

	// DecodePaymentRequest decodes a payment request.
	DecodePaymentRequest(ctx context.Context,
		payReq string) (*PaymentRequest, error)

	// OpenChannel opens a channel to the peer provided with the amounts
	// specified.
	OpenChannel(ctx context.Context, peer route.Vertex,
		localSat, pushSat btcutil.Amount, private bool,
		opts ...OpenChannelOption) (
		*wire.OutPoint, error)

	// OpenChannelStream opens a channel to the specified peer and with the
	// specified arguments and options. This function returns a stream of
	// updates.
	OpenChannelStream(ctx context.Context, peer route.Vertex,
		localSat, pushSat btcutil.Amount, private bool,
		opts ...OpenChannelOption) (<-chan *OpenStatusUpdate,
		<-chan error, error)

	// CloseChannel closes the channel provided.
	CloseChannel(ctx context.Context, channel *wire.OutPoint,
		force bool, confTarget int32, deliveryAddr btcutil.Address) (
		chan CloseChannelUpdate, chan error, error)

	// UpdateChanPolicy updates the channel policy for the passed chanPoint.
	// If the chanPoint is nil, then the policy is applied for all existing
	// channels.
	UpdateChanPolicy(ctx context.Context, req PolicyUpdateRequest,
		chanPoint *wire.OutPoint) error

	// GetChanInfo returns the channel info for the passed channel,
	// including the routing policy for both end.
	GetChanInfo(ctx context.Context, chanID uint64) (*ChannelEdge, error)

	// ListPeers gets a list the peers we are currently connected to.
	ListPeers(ctx context.Context) ([]Peer, error)

	// Connect attempts to connect to a peer at the host specified. If
	// permanent is true then we'll attempt to connect to the peer
	// permanently, meaning that the connection is maintained even if no
	// channels exist between us and the peer.
	Connect(ctx context.Context, peer route.Vertex, host string,
		permanent bool) error

	// SendCoins sends the passed amount of (or all) coins to the passed
	// address. Either amount or sendAll must be specified, while
	// confTarget, satsPerByte are optional and may be set to zero in which
	// case automatic conf target and fee will be used. Returns the tx id
	// upon success.
	SendCoins(ctx context.Context, addr btcutil.Address,
		amount btcutil.Amount, sendAll bool, confTarget int32,
		satsPerByte int64, label string) (string, error)

	// ChannelBalance returns a summary of our channel balances.
	ChannelBalance(ctx context.Context) (*ChannelBalance, error)

	// GetNodeInfo looks up information for a specific node.
	GetNodeInfo(ctx context.Context, pubkey route.Vertex,
		includeChannels bool) (*NodeInfo, error)

	// DescribeGraph returns our view of the graph.
	DescribeGraph(ctx context.Context, includeUnannounced bool) (*Graph, error)

	// SubscribeGraph allows a client to subscribe to gaph topology updates.
	SubscribeGraph(ctx context.Context) (<-chan *GraphTopologyUpdate,
		<-chan error, error)

	// NetworkInfo returns stats regarding our view of the network.
	NetworkInfo(ctx context.Context) (*NetworkInfo, error)

	// SubscribeInvoices allows a client to subscribe to updates
	// of newly added/settled invoices.
	SubscribeInvoices(ctx context.Context, req InvoiceSubscriptionRequest) (
		<-chan *Invoice, <-chan error, error)

	// ListPermissions returns a list of all RPC method URIs and the
	// macaroon permissions that are required to access them.
	ListPermissions(ctx context.Context) (map[string][]MacaroonPermission,
		error)

	// ChannelAcceptor create a channel acceptor using the accept function
	// passed in. The timeout provided will be used to timeout the passed
	// accept closure when it exceeds the amount of time we allow. Note that
	// this amount should be strictly less than lnd's chanacceptor timeout
	// parameter.
	ChannelAcceptor(ctx context.Context, timeout time.Duration,
		accept AcceptorFunction) (chan error, error)

	// FundingStateStep is a funding related call that allows the execution
	// of some preparatory steps for a funding workflow or manual
	// progression of a funding workflow.
	FundingStateStep(ctx context.Context, req *lnrpc.FundingTransitionMsg) (
		*lnrpc.FundingStateStepResp, error)

	// QueryRoutes can query LND to return a route (with fees) between two
	// vertices.
	QueryRoutes(ctx context.Context, req QueryRoutesRequest) (
		*QueryRoutesResponse, error)

	// CheckMacaroonPermissions allows a client to check the validity of a
	// macaroon.
	CheckMacaroonPermissions(ctx context.Context, macaroon []byte,
		permissions []MacaroonPermission, fullMethod string) (bool,
		error)

	// RegisterRPCMiddleware adds a new gRPC middleware to the interceptor
	// chain. A gRPC middleware is software component external to lnd that
	// aims to add additional business logic to lnd by observing/
	// intercepting/validating incoming gRPC client requests and (if needed)
	// replacing/overwriting outgoing messages before they're sent to the
	// client.
	RegisterRPCMiddleware(ctx context.Context, middlewareName,
		customCaveatName string, readOnly bool, timeout time.Duration,
		intercept InterceptFunction) (chan error, error)

	// SendCustomMessage sends a custom message to a peer.
	SendCustomMessage(ctx context.Context, msg CustomMessage) error

	// SubscribeCustomMessages creates a subscription to custom messages
	// received from our peers.
	SubscribeCustomMessages(ctx context.Context) (<-chan CustomMessage,
		<-chan error, error)

	// SubscribeTransactions creates a uni-directional stream from the
	// server to the client in which any newly discovered transactions
	// relevant to the wallet are sent over.
	SubscribeTransactions(ctx context.Context) (<-chan Transaction,
		<-chan error, error)

	// SignMessage signs a message with this node's private key.
	// The returned signature string is zbase32 encoded and pubkey
	// recoverable, meaning that only the message digest and signature
	// are needed for verification.
	SignMessage(ctx context.Context, data []byte) (string,
		error)

	// VerifyMessage verifies a signature over a msg. The signature must
	// be zbase32 encoded and signed by an active node in the resident
	// node's channel database. In addition to returning the validity of
	// the signature, VerifyMessage also returns the recovered pubkey
	// from the signature.
	VerifyMessage(ctx context.Context, data []byte, signature string) (bool,
		string, error)

	// ListAliases returns the set of all aliases that have ever existed
	// with their confirmed SCID (if it exists) and/or the base SCID (in the
	// case of zero conf).
	ListAliases(ctx context.Context) ([]*lnrpc.AliasMap, error)
}

// Info contains info about the connected lnd node.
type Info struct {
	// Version is the version that lnd is running.
	Version string

	// BlockHeight is the best block height that lnd has knowledge of.
	BlockHeight uint32

	// IdentityPubkey is our node's pubkey.
	IdentityPubkey [33]byte

	// Alias is our node's alias.
	Alias string

	// Network is the network we are currently operating on.
	Network string

	// Uris is the set of our node's advertised uris.
	Uris []string

	// SyncedToChain is true if the wallet's view is synced to the main
	// chain.
	SyncedToChain bool

	// SyncedToGraph is true if we consider ourselves to be synced with the
	// public channel graph.
	SyncedToGraph bool

	// BestHeaderTimeStamp is the best block timestamp known to the wallet.
	BestHeaderTimeStamp time.Time

	// ActiveChannels is the number of active channels we have.
	ActiveChannels uint32

	// InactiveChannels is the number of inactive channels we have.
	InactiveChannels uint32

	// PendingChannels is the number of pending channels we have.
	PendingChannels uint32
}

// ChannelInfo stores unpacked per-channel info.
type ChannelInfo struct {
	// ChannelPoint is the funding outpoint of the channel.
	ChannelPoint string

	// Active indicates whether the channel is active.
	Active bool

	// ChannelID holds the unique channel ID for the channel. The first 3 bytes
	// are the block height, the next 3 the index within the block, and the last
	// 2 bytes are the /output index for the channel.
	ChannelID uint64

	// PubKeyBytes is the raw bytes of the public key of the remote node.
	PubKeyBytes route.Vertex

	// Capacity is the total amount of funds held in this channel.
	Capacity btcutil.Amount

	// LocalBalance is the current balance of this node in this channel.
	LocalBalance btcutil.Amount

	// RemoteBalance is the counterparty's current balance in this channel.
	RemoteBalance btcutil.Amount

	// UnsettledBalance is the total amount on this channel that is
	// unsettled.
	UnsettledBalance btcutil.Amount

	// Initiator indicates whether we opened the channel or not.
	Initiator bool

	// Private indicates that the channel is private.
	Private bool

	// LifeTime is the total amount of time we have monitored the peer's
	// online status for.
	LifeTime time.Duration

	// Uptime is the total amount of time the peer has been observed as
	// online over its lifetime.
	Uptime time.Duration

	// ChanStatusFlags is a set of flags showing the current state of the
	// channel.
	ChanStatusFlags string

	// TotalSent is the total amount sent over this channel for our own
	// payments.
	TotalSent btcutil.Amount

	// TotalReceived is the total amount received over this channel for our
	// own receipts.
	TotalReceived btcutil.Amount

	// NumUpdates is the number of updates we have had on this channel.
	NumUpdates uint64

	// NumPendingHtlcs is the count of pending htlcs on this channel.
	NumPendingHtlcs int

	// PendingHtlcs stores the pending HTLCs (amount and direction).
	PendingHtlcs []PendingHtlc

	// CSVDelay is the csv delay for our funds.
	CSVDelay uint64

	// FeePerKw is the current fee per kweight of the commit fee.
	FeePerKw chainfee.SatPerKWeight

	// CommitWeight is the weight of the commit.
	CommitWeight int64

	// CommitFee is the current commitment's fee.
	CommitFee btcutil.Amount

	// LocalConstraints is the set of constraints for the local node.
	LocalConstraints *ChannelConstraints

	// RemoteConstraints is the set of constraints for the remote node.
	RemoteConstraints *ChannelConstraints

	// CloseAddr is the optional upfront shutdown address set for a
	// channel.
	CloseAddr btcutil.Address

	// ZeroConf indicates whether the channel is a zero conf channel or not.
	ZeroConf bool

	// ZeroConfScid is the confirmed on-chain zero-conf SCID.
	ZeroConfScid uint64

	// AliasScids contains a list of alias short channel identifiers that
	// may be used for this channel. This array can be empty.
	AliasScids []uint64

<<<<<<< HEAD
	PeerAlias string
=======
	// CustomChannelData is an optional field that can be used to store
	// data for custom channels.
	CustomChannelData []byte
>>>>>>> c4203f03
}

func (s *lightningClient) newChannelInfo(channel *lnrpc.Channel) (*ChannelInfo,
	error) {

	remoteVertex, err := route.NewVertexFromStr(channel.RemotePubkey)
	if err != nil {
		return nil, err
	}

	chanInfo := &ChannelInfo{
		ChannelPoint:     channel.ChannelPoint,
		Active:           channel.Active,
		ChannelID:        channel.ChanId,
		PubKeyBytes:      remoteVertex,
		Capacity:         btcutil.Amount(channel.Capacity),
		LocalBalance:     btcutil.Amount(channel.LocalBalance),
		RemoteBalance:    btcutil.Amount(channel.RemoteBalance),
		UnsettledBalance: btcutil.Amount(channel.UnsettledBalance),
		Initiator:        channel.Initiator,
		Private:          channel.Private,
		ChanStatusFlags:  channel.ChanStatusFlags,
		NumPendingHtlcs:  len(channel.PendingHtlcs),
		TotalSent:        btcutil.Amount(channel.TotalSatoshisSent),
		TotalReceived:    btcutil.Amount(channel.TotalSatoshisReceived),
		NumUpdates:       channel.NumUpdates,
		FeePerKw:         chainfee.SatPerKWeight(channel.FeePerKw),
		CommitWeight:     channel.CommitWeight,
		CommitFee:        btcutil.Amount(channel.CommitFee),
		LifeTime: time.Second * time.Duration(
			channel.Lifetime,
		),
		Uptime: time.Second * time.Duration(
			channel.Uptime,
		),
		LocalConstraints: newChannelConstraint(
			channel.LocalConstraints,
		),
		RemoteConstraints: newChannelConstraint(
			channel.RemoteConstraints,
		),
<<<<<<< HEAD
		ZeroConf:     channel.ZeroConf,
		ZeroConfScid: channel.ZeroConfConfirmedScid,
		PeerAlias:    channel.PeerAlias,
=======
		ZeroConf:          channel.ZeroConf,
		ZeroConfScid:      channel.ZeroConfConfirmedScid,
		CustomChannelData: channel.CustomChannelData,
>>>>>>> c4203f03
	}

	chanInfo.AliasScids = make([]uint64, len(channel.AliasScids))
	copy(chanInfo.AliasScids, channel.AliasScids)

	chanInfo.PendingHtlcs = make([]PendingHtlc, len(channel.PendingHtlcs))
	for i, rpcHtlc := range channel.PendingHtlcs {
		htlc, err := newPendingHtlc(rpcHtlc)
		if err != nil {
			return nil, err
		}

		chanInfo.PendingHtlcs[i] = *htlc
	}

	if channel.CloseAddress != "" {
		chanInfo.CloseAddr, err = btcutil.DecodeAddress(
			channel.CloseAddress, s.params,
		)
		if err != nil {
			return nil, err
		}
	}

	return chanInfo, nil
}

// ChannelConstraints contains information about the restraints place on a
// channel commit for a particular node.
type ChannelConstraints struct {
	// CsvDelay is the relative CSV delay expressed in blocks.
	CsvDelay uint32

	// Reserve is the minimum balance that the node must maintain.
	Reserve btcutil.Amount

	// DustLimit is the dust limit for the channel commitment.
	DustLimit btcutil.Amount

	// MaxPendingAmt is the maximum amount that may be pending on the
	// channel.
	MaxPendingAmt lnwire.MilliSatoshi

	// MinHtlc is the minimum htlc size that will be accepted on the
	// channel.
	MinHtlc lnwire.MilliSatoshi

	// MaxAcceptedHtlcs is the maximum number of htlcs that the node will
	// accept from its peer.
	MaxAcceptedHtlcs uint32
}

// newChannelConstraint creates a channel constraints struct from the rpc
// response.
func newChannelConstraint(cc *lnrpc.ChannelConstraints) *ChannelConstraints {
	if cc == nil {
		return nil
	}

	return &ChannelConstraints{
		CsvDelay:         cc.CsvDelay,
		Reserve:          btcutil.Amount(cc.ChanReserveSat),
		DustLimit:        btcutil.Amount(cc.DustLimitSat),
		MaxPendingAmt:    lnwire.MilliSatoshi(cc.MaxPendingAmtMsat),
		MinHtlc:          lnwire.MilliSatoshi(cc.MinHtlcMsat),
		MaxAcceptedHtlcs: cc.MaxAcceptedHtlcs,
	}
}

// ChannelUpdateType encodes the type of update for a channel update event.
type ChannelUpdateType uint8

const (
	// PendingOpenChannelUpdate indicates that the channel event holds
	// information about a recently opened channel still in pending state.
	PendingOpenChannelUpdate ChannelUpdateType = iota

	// OpenChannelUpdate indicates that the channel event holds information
	// about a channel that has been opened.
	OpenChannelUpdate

	// ClosedChannelUpdate indicates that the channel event holds
	// information about a closed channel.
	ClosedChannelUpdate

	// ActiveChannelUpdate indicates that the channel event holds
	// information about a channel that became active.
	ActiveChannelUpdate

	// InactiveChannelUpdate indicates that the channel event holds
	// information about a channel that became inactive.
	InactiveChannelUpdate

	// FullyResolvedChannelUpdate indicates that the channel event holds
	// information about a channel has been fully closed.
	FullyResolvedChannelUpdate
)

// OpenStatusUpdate is a wrapper for channel status updates following a channel
// open attempt.
type OpenStatusUpdate struct {
	// ChanPending signals that the channel is now fully negotiated and the
	// funding transaction published.
	ChanPending *lnrpc.PendingUpdate

	// ChanOpen signals that the channel's funding transaction has now
	// reached the required number of confirmations on chain and can be
	// used.
	ChanOpen *lnrpc.ChannelOpenUpdate

	// PsbtFund signals that the funding process has been suspended and the
	// construction of a PSBT that funds the channel PK script is now
	// required.
	PsbtFund *lnrpc.ReadyForPsbtFunding

	// PendingChanID is the pending channel ID of the created channel. This
	// value may be used to further the funding flow manually via the
	// FundingStateStep method.
	PendingChanID []byte
}

// ChannelEventUpdate holds the data fields and type for a particular channel
// update event.
type ChannelEventUpdate struct {
	// UpdateType encodes the update type. Depending on the type other
	// members may be nil.
	UpdateType ChannelUpdateType

	// ChannelPoints holds the channel point for the updated channel.
	ChannelPoint *wire.OutPoint

	// OpenedChannelInfo holds the channel info for a newly opened channel.
	OpenedChannelInfo *ChannelInfo

	// ClosedChannelInfo holds the channel info for a newly closed channel.
	ClosedChannelInfo *ClosedChannel
}

// ClosedChannel represents a channel that has been closed.
type ClosedChannel struct {
	// ChannelPoint is the funding outpoint of the channel.
	ChannelPoint string

	// ChannelID holds the unique channel ID for the channel. The first 3
	// bytes are the block height, the next 3 the index within the block,
	// and the last 2 bytes are the output index for the channel.
	ChannelID uint64

	// ClosingTxHash is the tx hash of the close transaction for the channel.
	ClosingTxHash string

	// CloseType is the type of channel closure.
	CloseType CloseType

	// CloseHeight is the height that the channel was closed at.
	CloseHeight uint32

	// OpenInitiator is true if we opened the channel. This value is not
	// always available (older channels do not have it).
	OpenInitiator Initiator

	// Initiator indicates which party initiated the channel close. Since
	// this value is not always set in the rpc response, we also make a best
	// effort attempt to set it based on CloseType.
	CloseInitiator Initiator

	// PubKeyBytes is the raw bytes of the public key of the remote node.
	PubKeyBytes route.Vertex

	// Capacity is the total amount of funds held in this channel.
	Capacity btcutil.Amount

	// SettledBalance is the amount we were paid out directly in this
	// channel close. Note that this does not include cases where we need to
	// sweep our commitment or htlcs.
	SettledBalance btcutil.Amount
}

// CloseType is an enum which represents the types of closes our channels may
// have. This type maps to the rpc value.
type CloseType uint8

const (
	// CloseTypeCooperative represents cooperative closes.
	CloseTypeCooperative CloseType = iota

	// CloseTypeLocalForce represents force closes that we initiated.
	CloseTypeLocalForce

	// CloseTypeRemoteForce represents force closes that our peer initiated.
	CloseTypeRemoteForce

	// CloseTypeBreach represents breach closes from our peer.
	CloseTypeBreach

	// CloseTypeFundingCancelled represents channels which were never
	// created because their funding transaction was cancelled.
	CloseTypeFundingCancelled

	// CloseTypeAbandoned represents a channel that was abandoned.
	CloseTypeAbandoned
)

// String returns the string representation of a close type.
func (c CloseType) String() string {
	switch c {
	case CloseTypeCooperative:
		return "Cooperative"

	case CloseTypeLocalForce:
		return "Local Force"

	case CloseTypeRemoteForce:
		return "Remote Force"

	case CloseTypeBreach:
		return "Breach"

	case CloseTypeFundingCancelled:
		return "Funding Cancelled"

	case CloseTypeAbandoned:
		return "Abandoned"

	default:
		return "Unknown"
	}
}

// Initiator indicates the party that opened or closed a channel. This enum is
// used for cases where we may not have a full set of initiator information
// available over rpc (this is the case for older channels).
type Initiator uint8

const (
	// InitiatorUnrecorded is set when we do not know the open/close
	// initiator for a channel, this is the case when the channel was
	// closed before lnd started tracking initiators.
	InitiatorUnrecorded Initiator = iota

	// InitiatorLocal is set when we initiated a channel open or close.
	InitiatorLocal

	// InitiatorRemote is set when the remote party initiated a chanel open
	// or close.
	InitiatorRemote

	// InitiatorBoth is set in the case where both parties initiated a
	// cooperative close (this is possible with multiple rounds of
	// negotiation).
	InitiatorBoth
)

// ForceCloseAnchorState indicates the resolution state for the anchor.
// There are three resolution states for the anchor: limbo, lost and recovered.
type ForceCloseAnchorState int32

const (
	// ForceCloseAnchorStateLimbo is set if the recovered_balance is zero
	// and limbo_balance is non-zero.
	ForceCloseAnchorStateLimbo = ForceCloseAnchorState(lnrpc.PendingChannelsResponse_ForceClosedChannel_LIMBO)

	// ForceCloseAnchorStateRecovered is set if the recovered_balance is
	// non-zero.
	ForceCloseAnchorStateRecovered = ForceCloseAnchorState(lnrpc.PendingChannelsResponse_ForceClosedChannel_RECOVERED)

	// ForceCloseAnchorStateLost indicates a state that is neither
	// ForceCloseAnchorStateLimbo nor ForceCloseAnchorStateRecovered.
	ForceCloseAnchorStateLost = ForceCloseAnchorState(lnrpc.PendingChannelsResponse_ForceClosedChannel_LOST)
)

// String provides the string represenetation of a close initiator.
func (c Initiator) String() string {
	switch c {
	case InitiatorUnrecorded:
		return "Unrecorded"

	case InitiatorLocal:
		return "Local"

	case InitiatorRemote:
		return "Remote"

	case InitiatorBoth:
		return "Both"

	default:
		return fmt.Sprintf("unknown initiator: %d", c)
	}
}

// Transaction represents an on chain transaction.
type Transaction struct {
	// Tx is the on chain transaction.
	Tx *wire.MsgTx

	// TxHash is the transaction hash string.
	TxHash string

	// Timestamp is the timestamp our wallet has for the transaction.
	Timestamp time.Time

	// Amount is the balance change that this transaction had on addresses
	// controlled by our wallet.
	Amount btcutil.Amount

	// Fee is the amount of fees our wallet committed to this transaction.
	// Note that this field is not exhaustive, as it does not account for
	// fees taken from inputs that the wallet doesn't know it owns (for
	// example, the fees taken from our channel balance when we close a
	// channel).
	Fee btcutil.Amount

	// Confirmations is the number of confirmations the transaction has.
	Confirmations int32

	// Label is an optional label set for on chain transactions.
	Label string

	// The hash of the block this transaction was included in.
	BlockHash string

	// The height of the block this transaction was included in.
	BlockHeight int32

	// Outputs that received funds for this transaction.
	OutputDetails []*lnrpc.OutputDetail

	// PreviousOutpoints/Inputs of this transaction.
	PreviousOutpoints []*lnrpc.PreviousOutPoint
}

// Peer contains information about a peer we are connected to.
type Peer struct {
	// Pubkey is the peer's pubkey.
	Pubkey route.Vertex

	// Address is the host:port of the peer.
	Address string

	// BytesSent is the total number of bytes we have sent the peer.
	BytesSent uint64

	// BytesReceived is the total number of bytes we have received from
	// the peer.
	BytesReceived uint64

	// Inbound indicates whether the remote peer initiated the connection.
	Inbound bool

	// PingTime is the estimated round trip time to this peer.
	PingTime time.Duration

	// Sent is the total amount we have sent to this peer.
	Sent btcutil.Amount

	// Received is the total amount we have received from this peer.
	Received btcutil.Amount

	// Features is the set of the features supported by the node.
	Features *lnwire.FeatureVector
}

// ChannelBalance contains information about our channel balances.
type ChannelBalance struct {
	// Balance is the sum of all open channels balances denominated.
	Balance btcutil.Amount

	// PendingBalance is the sum of all pending channel balances.
	PendingBalance btcutil.Amount

	// CustomChannelData is an optional field that can be used to store
	// data for custom channels.
	CustomChannelData []byte
}

// Node describes a node in the network.
type Node struct {
	// PubKey is the node's pubkey.
	PubKey route.Vertex

	// LastUpdate is the last update time for the node.
	LastUpdate time.Time

	// Alias is the node's chosen alias.
	Alias string

	// Color is the node's chosen color.
	Color string

	// Features is the set of features the node supports.
	Features []lnwire.FeatureBit

	// Addresses holds the network addresses of the node.
	Addresses []string
}

func newNode(lnNode *lnrpc.LightningNode) (*Node, error) {
	if lnNode == nil {
		return nil, nil
	}

	pubKey, err := route.NewVertexFromStr(lnNode.PubKey)
	if err != nil {
		return nil, err
	}

	node := &Node{
		PubKey:     pubKey,
		LastUpdate: time.Unix(int64(lnNode.LastUpdate), 0),
		Alias:      lnNode.Alias,
		Color:      lnNode.Color,
		Features:   make([]lnwire.FeatureBit, 0, len(lnNode.Features)),
		Addresses:  make([]string, len(lnNode.Addresses)),
	}

	for featureBit := range lnNode.Features {
		node.Features = append(
			node.Features, lnwire.FeatureBit(featureBit),
		)
	}

	for i := range lnNode.Addresses {
		node.Addresses[i] = lnNode.Addresses[i].Addr
	}

	return node, nil
}

// NodeInfo contains information about a node and its channels.
type NodeInfo struct {
	// Node contains information about the node itself.
	*Node

	// ChannelCount is the total number of public channels the node has
	// announced.
	ChannelCount int

	// TotalCapacity is the node's total public channel capacity.
	TotalCapacity btcutil.Amount

	// Channels contains all of the node's channels, only set if GetNode
	// was queried with include channels set to true.
	Channels []ChannelEdge
}

// Graph describes our view of the graph.
type Graph struct {
	// Nodes is the set of nodes in the channel graph.
	Nodes []Node

	// Edges is the set of edges in the channel graph.
	Edges []ChannelEdge
}

// NodeUpdate holds a node announcement graph topology update.
type NodeUpdate struct {
	// Addresses holds the announced node addresses.
	Addresses []string

	// IdentityKey holds the node's pub key.
	IdentityKey route.Vertex

	// Features is the set of features the node supports.
	Features []lnwire.FeatureBit

	// Alias is the node's alias name.
	Alias string

	// Color is the node's color in hex.
	Color string
}

// ChannelEdgeUpdate holds a channel edge graph topology update.
type ChannelEdgeUpdate struct {
	// ChannelID is the short channel id.
	ChannelID lnwire.ShortChannelID

	// ChannelPoint is the funding channel point.
	ChannelPoint wire.OutPoint

	// Capacity is the channel capacity.
	Capacity btcutil.Amount

	// RoutingPolicy is the actual routing policy for the channel.
	RoutingPolicy RoutingPolicy

	// AdvertisingNode is the node who announced the update.
	AdvertisingNode route.Vertex

	// ConnectingNode is the other end of the channel.
	ConnectingNode route.Vertex
}

// ChannelCloseUpdate holds a channel close graph topology update.
type ChannelCloseUpdate struct {
	// ChannelID is the short channel id of the closed channel.
	ChannelID lnwire.ShortChannelID

	// ChannelPoint is the funding channel point of the closed channel.
	ChannelPoint wire.OutPoint

	// Capacity is the capacity of the closed channel.
	Capacity btcutil.Amount

	// ClosedHeight is the block height when the channel was closed.
	ClosedHeight uint32
}

// GraphTopologyUpdate encapsulates a streamed graph update.
type GraphTopologyUpdate struct {
	// NodeUpdates holds the node announcements.
	NodeUpdates []NodeUpdate

	// ChannelEdgeUpdates holds the channel announcements.
	ChannelEdgeUpdates []ChannelEdgeUpdate

	// ChannelCloseUpdates holds the closed channel announcements.
	ChannelCloseUpdates []ChannelCloseUpdate
}

// NetworkInfo describes the structure of our view of the graph.
type NetworkInfo struct {
	// GraphDiameter is the diameter of the graph.
	GraphDiameter uint32

	// AvgOutDegree is the average out degree in the graph.
	AvgOutDegree float64

	// MaxOutDegree is the largest out degree in the graph.
	MaxOutDegree uint32

	// NumNodes is the number of nodes in our view of the network.
	NumNodes uint32

	// NumChannels is the number of channels in our view of the network.
	NumChannels uint32

	// TotalNetworkCapacity is the total amount of funds in public channels.
	TotalNetworkCapacity btcutil.Amount

	// AvgChannelSize is the average public channel size.
	AvgChannelSize btcutil.Amount

	// MinChannelSize is the size of the smallest public channel in the graph.
	MinChannelSize btcutil.Amount

	// MaxChannelSize is the size of the largest public channel in the graph.
	MaxChannelSize btcutil.Amount

	// MedianChannelSize is the median public channel size.
	MedianChannelSize btcutil.Amount

	// NumZombieChans is the number of channels that have been marked as
	// zombies.
	NumZombieChans uint64
}

// AcceptorRequest contains the details of an incoming channel that has been
// proposed to our node.
type AcceptorRequest struct {
	// NodePubkey is the pubkey of the node that wishes to open an inbound
	// channel.
	NodePubkey route.Vertex

	// ChainHash is the hash of the genesis block of the relevant chain.
	ChainHash []byte

	// PendingChanID is the pending channel ID for the channel.
	PendingChanID [32]byte

	// FundingAmt is the total funding amount.
	FundingAmt btcutil.Amount

	// PushAmt is the amount pushed by the party pushing the channel.
	PushAmt btcutil.Amount

	// The dust limit of the initiator's commitment tx.
	DustLimit btcutil.Amount

	// MaxValueInFlight is the maximum msat amount that can be pending in the
	// channel.
	MaxValueInFlight btcutil.Amount

	// ChannelReserve is the minimum amount of satoshis the initiator requires
	// us to have at all times.
	ChannelReserve btcutil.Amount

	// MinHtlc is the smallest HTLC in millisatoshis that the initiator will
	// accept.
	MinHtlc lnwire.MilliSatoshi

	// FeePerKw is the initial fee rate that the initiator suggests for both
	// commitment transactions.
	FeePerKw chainfee.SatPerKWeight

	// CsvDelay is the number of blocks to use for the relative time lock in
	// the pay-to-self output of both commitment transactions.
	CsvDelay uint32

	// MaxAcceptedHtlcs is the total number of incoming HTLC's that the
	// initiator will accept.
	MaxAcceptedHtlcs uint32

	// ChannelFlags is a bit-field which the initiator uses to specify proposed
	// channel behavior.
	ChannelFlags uint32

	// CommitmentType is the commitment type that the initiator would like
	// to use for the channel.
	CommitmentType *lnwallet.CommitmentType

	// WantsZeroConf indicates if initiator wants to open a zero-conf
	// channel.
	WantsZeroConf bool

	// WantsSCIDAlias indicates if the initiator wants to use the scid-alias
	// channel type.
	WantsSCIDAlias bool
}

func newAcceptorRequest(req *lnrpc.ChannelAcceptRequest) (*AcceptorRequest,
	error) {

	pk, err := route.NewVertexFromBytes(req.NodePubkey)
	if err != nil {
		return nil, err
	}

	var pending [32]byte
	copy(pending[:], req.PendingChanId)

	var commitmentType *lnwallet.CommitmentType
	switch req.CommitmentType {
	case lnrpc.CommitmentType_UNKNOWN_COMMITMENT_TYPE:
		break

	case lnrpc.CommitmentType_LEGACY:
		commitmentType = new(lnwallet.CommitmentType)
		*commitmentType = lnwallet.CommitmentTypeLegacy

	case lnrpc.CommitmentType_STATIC_REMOTE_KEY:
		commitmentType = new(lnwallet.CommitmentType)
		*commitmentType = lnwallet.CommitmentTypeTweakless

	case lnrpc.CommitmentType_ANCHORS:
		commitmentType = new(lnwallet.CommitmentType)
		*commitmentType = lnwallet.CommitmentTypeAnchorsZeroFeeHtlcTx

	case lnrpc.CommitmentType_SCRIPT_ENFORCED_LEASE:
		commitmentType = new(lnwallet.CommitmentType)
		*commitmentType = lnwallet.CommitmentTypeScriptEnforcedLease

	case lnrpc.CommitmentType_SIMPLE_TAPROOT:
		commitmentType = new(lnwallet.CommitmentType)
		*commitmentType = lnwallet.CommitmentTypeSimpleTaproot

<<<<<<< HEAD
=======
	case lnrpc.CommitmentType_SIMPLE_TAPROOT_OVERLAY:
		commitmentType = new(lnwallet.CommitmentType)
		*commitmentType = lnwallet.CommitmentTypeSimpleTaprootOverlay

>>>>>>> c4203f03
	default:
		return nil, fmt.Errorf("unhandled commitment type %v",
			req.CommitmentType)
	}

	return &AcceptorRequest{
		NodePubkey:       pk,
		ChainHash:        req.ChainHash,
		PendingChanID:    pending,
		FundingAmt:       btcutil.Amount(req.FundingAmt),
		PushAmt:          btcutil.Amount(req.PushAmt),
		DustLimit:        btcutil.Amount(req.DustLimit),
		MaxValueInFlight: btcutil.Amount(req.MaxValueInFlight),
		ChannelReserve:   btcutil.Amount(req.ChannelReserve),
		MinHtlc:          lnwire.MilliSatoshi(req.MinHtlc),
		FeePerKw:         chainfee.SatPerKWeight(req.FeePerKw),
		CsvDelay:         req.CsvDelay,
		MaxAcceptedHtlcs: req.MaxAcceptedHtlcs,
		ChannelFlags:     req.ChannelFlags,
		CommitmentType:   commitmentType,
		WantsZeroConf:    req.WantsZeroConf,
		WantsSCIDAlias:   req.WantsScidAlias,
	}, nil
}

// AcceptorResponse contains the response to a channel acceptor request.
type AcceptorResponse struct {
	// Accept indicates whether to accept the channel.
	Accept bool

	// Error is an optional error to send the initiating party to indicate
	// why the channel was rejected. This string will be sent to the
	// initiating peer, and is limited to 500 chars. This field cannot be
	// set if the accept boolean is true.
	Error string

	// UpfrontShutdown is the address to use if the initiating peer supports
	// option upfront shutdown. Note that you must check whether the peer
	// supports this feature if setting the address.
	UpfrontShutdown string

	// CsvDelay is the delay (in blocks) that we require for the remote party.
	CsvDelay uint32

	// ReserveSat is the amount that we require the remote peer to adhere to.
	ReserveSat uint64

	// InFlightMaxMsat is the maximum amount of funds in millisatoshis that
	// we allow the remote peer to have in outstanding htlcs.
	InFlightMaxMsat uint64

	// MaxHtlcCount is the maximum number of htlcs that the remote peer can
	// offer us.
	MaxHtlcCount uint32

	// MinHtlcIn is the minimum value in millisatoshis for incoming htlcs
	// on the channel.
	MinHtlcIn uint64

	// MinAcceptDepth is the number of confirmations we require before we
	// consider the channel open.
	MinAcceptDepth uint32

	// ZeroConf signals that the responder wants this to be a zero-conf
	// channel. Both nodes need to set the scid-alias feature bit.
	// The minimum depth field must be zero if this is true.
	ZeroConf bool
}

// QueryRoutesRequest is the request of a QueryRoutes call.
type QueryRoutesRequest struct {
	// Source is the optional source vertex of the route.
	Source *route.Vertex

	// PubKey is the destination vertex.
	PubKey route.Vertex

	// LastHop is the optional last hop before the destination.
	LastHop *route.Vertex

	// RouteHints represents the different routing hints that can be used to
	// assist the router. These hints will act as optional intermediate hops
	// along the route.
	RouteHints [][]zpay32.HopHint

	// MaxCltv when set is used the CLTV limit.
	MaxCltv *uint32

	// UseMissionControl if set to true, edge probabilities from mission
	// control will be used to get the optimal route.
	UseMissionControl bool

	// AmtMsat is the amount we'd like to send along the route in
	// millisatoshis.
	AmtMsat lnwire.MilliSatoshi

	// FeeLimitMsat is the fee limit to use in millisatoshis.
	FeeLimitMsat lnwire.MilliSatoshi

	// The time preference for this payment. Set to -1 to optimize for fees only, to 1 to optimize for reliability only
	// or a value in between for a mix.
	TimePref float64
}

// Hop holds details about a single hop along a route.
type Hop struct {
	// ChannelID is the short channel ID of the forwarding channel.
	ChannelID uint64

	// Expiry is the timelock value.
	Expiry uint32

	// AmtToForwardMsat is the forwarded amount for this hop.
	AmtToForwardMsat lnwire.MilliSatoshi

	// FeeMsat is the forwarding fee for this hop.
	FeeMsat lnwire.MilliSatoshi

	// PubKey is an optional public key of the hop. If the public key is
	// given, the payment can be executed without relying on a copy of the
	// channel graph.
	PubKey *route.Vertex
}

// QueryRoutesResponse is the response of a QueryRoutes call.
type QueryRoutesResponse struct {
	// TotalTimeLock is the cumulative (final) time lock across the entire
	// route. This is the CLTV value that should be extended to the first
	// hop in the route. All other hops will decrement the time-lock as
	// advertised, leaving enough time for all hops to wait for or present
	// the payment preimage to complete the payment.
	TotalTimeLock uint32

	// Hops contains details concerning the specific forwarding details at
	// each hop.
	Hops []*Hop

	// TotalFeesMsat is the total fees in millisatoshis.
	TotalFeesMsat lnwire.MilliSatoshi

	// TotalAmtMsat is the total amount in millisatoshis.
	TotalAmtMsat lnwire.MilliSatoshi
}

// CustomMessage describes custom messages exchanged with peers.
type CustomMessage struct {
	// Peer is the peer that the message was exchanged with.
	Peer route.Vertex

	// MsgType is the protocol message type number for the custom message.
	MsgType uint32

	// Data is the data exchanged.
	Data []byte
}

var (
	// ErrNoRouteFound is returned if we can't find a path with the passed
	// parameters.
	ErrNoRouteFound = errors.New("no route found")

	// PaymentResultUnknownPaymentHash is the string result returned by
	// SendPayment when the final node indicates the hash is unknown.
	PaymentResultUnknownPaymentHash = "UnknownPaymentHash"

	// PaymentResultSuccess is the string result returned by SendPayment
	// when the payment was successful.
	PaymentResultSuccess = ""

	// PaymentResultAlreadyPaid is the string result returned by SendPayment
	// when the payment was already completed in a previous SendPayment
	// call.
	PaymentResultAlreadyPaid = channeldb.ErrAlreadyPaid.Error()

	// PaymentResultInFlight is the string result returned by SendPayment
	// when the payment was initiated in a previous SendPayment call and
	// still in flight.
	PaymentResultInFlight = channeldb.ErrPaymentInFlight.Error()

	paymentPollInterval = 3 * time.Second
)

type lightningClient struct {
	client   lnrpc.LightningClient
	wg       sync.WaitGroup
	params   *chaincfg.Params
	timeout  time.Duration
	adminMac serializedMacaroon
}

// A compile time check to ensure that lightningClient implements the
// LightningClient interface.
var _ LightningClient = (*lightningClient)(nil)

func newLightningClient(conn grpc.ClientConnInterface, timeout time.Duration,
	params *chaincfg.Params, adminMac serializedMacaroon) *lightningClient {

	return &lightningClient{
		client:   lnrpc.NewLightningClient(conn),
		params:   params,
		timeout:  timeout,
		adminMac: adminMac,
	}
}

// PaymentResult signals the result of a payment.
type PaymentResult struct {
	Err      error
	Preimage lntypes.Preimage
	PaidFee  btcutil.Amount
	PaidAmt  btcutil.Amount
}

func (s *lightningClient) WaitForFinished() {
	s.wg.Wait()
}

// RawClientWithMacAuth returns a context with the proper macaroon
// authentication, the default RPC timeout, and the raw client.
func (s *lightningClient) RawClientWithMacAuth(
	parentCtx context.Context) (context.Context, time.Duration,
	lnrpc.LightningClient) {

	return s.adminMac.WithMacaroonAuth(parentCtx), s.timeout, s.client
}

// WalletBalance returns a summary of the node's wallet balance.
func (s *lightningClient) WalletBalance(ctx context.Context) (
	*WalletBalance, error) {

	rpcCtx, cancel := context.WithTimeout(ctx, s.timeout)
	defer cancel()

	rpcCtx = s.adminMac.WithMacaroonAuth(rpcCtx)
	resp, err := s.client.WalletBalance(rpcCtx, &lnrpc.WalletBalanceRequest{})
	if err != nil {
		return nil, err
	}

	return &WalletBalance{
		Confirmed:   btcutil.Amount(resp.ConfirmedBalance),
		Unconfirmed: btcutil.Amount(resp.UnconfirmedBalance),
	}, nil
}

func (s *lightningClient) GetInfo(ctx context.Context) (*Info, error) {
	rpcCtx, cancel := context.WithTimeout(ctx, s.timeout)
	defer cancel()

	rpcCtx = s.adminMac.WithMacaroonAuth(rpcCtx)
	resp, err := s.client.GetInfo(rpcCtx, &lnrpc.GetInfoRequest{})
	if err != nil {
		return nil, err
	}

	return newInfo(resp)
}

func newInfo(resp *lnrpc.GetInfoResponse) (*Info, error) {
	pubKey, err := hex.DecodeString(resp.IdentityPubkey)
	if err != nil {
		return nil, err
	}

	var pubKeyArray [33]byte
	copy(pubKeyArray[:], pubKey)

	return &Info{
		Version:             resp.Version,
		BlockHeight:         resp.BlockHeight,
		IdentityPubkey:      pubKeyArray,
		Alias:               resp.Alias,
		Network:             resp.Chains[0].Network,
		Uris:                resp.Uris,
		SyncedToChain:       resp.SyncedToChain,
		SyncedToGraph:       resp.SyncedToGraph,
		BestHeaderTimeStamp: time.Unix(resp.BestHeaderTimestamp, 0),
		ActiveChannels:      resp.NumActiveChannels,
		InactiveChannels:    resp.NumInactiveChannels,
		PendingChannels:     resp.NumPendingChannels,
	}, nil
}

// EstimateFee estimates the total fees for a transaction that pays the given
// amount to the passed address.
func (s *lightningClient) EstimateFee(ctx context.Context,
	address btcutil.Address, amt btcutil.Amount, confTarget int32) (
	btcutil.Amount, error) {

	rpcCtx, cancel := context.WithTimeout(ctx, s.timeout)
	defer cancel()

	rpcCtx = s.adminMac.WithMacaroonAuth(rpcCtx)
	resp, err := s.client.EstimateFee(
		rpcCtx,
		&lnrpc.EstimateFeeRequest{
			TargetConf: confTarget,
			AddrToAmount: map[string]int64{
				address.String(): int64(amt),
			},
		},
	)
	if err != nil {
		return 0, err
	}
	return btcutil.Amount(resp.FeeSat), nil
}

// EstimateFeeToP2WSH estimates the total chain fees in satoshis to send the
// given amount to a single P2WSH output with the given target confirmation.
func (s *lightningClient) EstimateFeeToP2WSH(ctx context.Context,
	amt btcutil.Amount, confTarget int32) (btcutil.Amount, error) {

	// Generate a dummy p2wsh address for fee estimation.
	wsh := [32]byte{}
	p2wshAddress, err := btcutil.NewAddressWitnessScriptHash(
		wsh[:], s.params,
	)
	if err != nil {
		return 0, err
	}

	return s.EstimateFee(ctx, p2wshAddress, amt, confTarget)
}

// PayInvoice pays an invoice.
func (s *lightningClient) PayInvoice(ctx context.Context, invoice string,
	maxFee btcutil.Amount, outgoingChannel *uint64) chan PaymentResult {

	// Use buffer to prevent blocking.
	paymentChan := make(chan PaymentResult, 1)

	// Execute payment in parallel, because it will block until server
	// discovers preimage.
	s.wg.Add(1)
	go func() {
		defer s.wg.Done()

		result := s.payInvoice(ctx, invoice, maxFee, outgoingChannel)
		if result != nil {
			paymentChan <- *result
		}
	}()

	return paymentChan
}

// payInvoice tries to send a payment and returns the final result. If
// necessary, it will poll lnd for the payment result.
func (s *lightningClient) payInvoice(ctx context.Context, invoice string,
	maxFee btcutil.Amount, outgoingChannel *uint64) *PaymentResult {

	payReq, err := zpay32.Decode(invoice, s.params)
	if err != nil {
		return &PaymentResult{
			Err: fmt.Errorf("invoice decode: %v", err),
		}
	}

	if payReq.MilliSat == nil {
		return &PaymentResult{
			Err: errors.New("no amount in invoice"),
		}
	}

	hash := lntypes.Hash(*payReq.PaymentHash)

	ctx = s.adminMac.WithMacaroonAuth(ctx)
	for {
		// Create no timeout context as this call can block for a long
		// time.

		req := &lnrpc.SendRequest{
			FeeLimit: &lnrpc.FeeLimit{
				Limit: &lnrpc.FeeLimit_Fixed{
					Fixed: int64(maxFee),
				},
			},
			PaymentRequest: invoice,
		}

		if outgoingChannel != nil {
			req.OutgoingChanId = *outgoingChannel
		}

		payResp, err := s.client.SendPaymentSync(ctx, req)

		if status.Code(err) == codes.Canceled {
			return nil
		}

		if err == nil {
			// TODO: Use structured payment error when available,
			// instead of this brittle string matching.
			switch payResp.PaymentError {
			// Paid successfully.
			case PaymentResultSuccess:
				log.Infof(
					"Payment %v completed", hash,
				)

				r := payResp.PaymentRoute

				var (
					preimage lntypes.Preimage
					err      error
				)

				if payResp.PaymentPreimage != nil {
					preimage, err = lntypes.MakePreimage(
						payResp.PaymentPreimage,
					)
					if err != nil {
						return &PaymentResult{Err: err}
					}
				}

				return &PaymentResult{
					PaidFee: btcutil.Amount(r.TotalFees), // nolint:staticcheck
					PaidAmt: btcutil.Amount(
						r.TotalAmt - r.TotalFees, // nolint:staticcheck
					),
					Preimage: preimage,
				}

			// Invoice was already paid on a previous run.
			case PaymentResultAlreadyPaid:
				log.Infof(
					"Payment %v already completed", hash,
				)

				// Unfortunately lnd doesn't return the route if
				// the payment was successful in a previous
				// call. Assume paid fees 0 and take paid amount
				// from invoice.

				return &PaymentResult{
					PaidFee: 0,
					PaidAmt: payReq.MilliSat.ToSatoshis(),
				}

			// If the payment is already in flight, we will poll
			// again later for an outcome.
			//
			// TODO: Improve this when lnd expose more API to
			// tracking existing payments.
			case PaymentResultInFlight:
				log.Infof(
					"Payment %v already in flight", hash,
				)

				time.Sleep(paymentPollInterval)

			// Other errors are transformed into an error struct.
			default:
				log.Warnf(
					"Payment %v failed: %v", hash,
					payResp.PaymentError,
				)

				return &PaymentResult{
					Err: errors.New(payResp.PaymentError),
				}
			}
		}
	}
}

func (s *lightningClient) AddInvoice(ctx context.Context,
	in *invoicesrpc.AddInvoiceData) (lntypes.Hash, string, error) {

	rpcCtx, cancel := context.WithTimeout(ctx, s.timeout)
	defer cancel()

	rpcIn := &lnrpc.Invoice{
		Memo:            in.Memo,
		ValueMsat:       int64(in.Value),
		DescriptionHash: in.DescriptionHash,
		Expiry:          in.Expiry,
		CltvExpiry:      in.CltvExpiry,
		Private:         in.Private,
	}

	if in.Preimage != nil {
		rpcIn.RPreimage = in.Preimage[:]
	}
	if in.Hash != nil {
		rpcIn.RHash = in.Hash[:]
	}

	rpcCtx = s.adminMac.WithMacaroonAuth(rpcCtx)
	resp, err := s.client.AddInvoice(rpcCtx, rpcIn)
	if err != nil {
		return lntypes.Hash{}, "", err
	}
	hash, err := lntypes.MakeHash(resp.RHash)
	if err != nil {
		return lntypes.Hash{}, "", err
	}

	return hash, resp.PaymentRequest, nil
}

// WalletBalance describes our wallet's current balance.
type WalletBalance struct {
	// Confirmed is our total confirmed balance.
	Confirmed btcutil.Amount

	// Unconfirmed is our total unconfirmed balance.
	Unconfirmed btcutil.Amount
}

// Invoice represents an invoice in lnd.
type Invoice struct {
	// Preimage is the invoice's preimage, which is set if the invoice
	// is settled.
	Preimage *lntypes.Preimage

	// Hash is the invoice hash.
	Hash lntypes.Hash

	// Memo is an optional memo field for hte invoice.
	Memo string

	// PaymentRequest is the invoice's payment request.
	PaymentRequest string

	// Amount is the amount of the invoice in millisatoshis.
	Amount lnwire.MilliSatoshi

	// AmountPaid is the amount that was paid for the invoice. This field
	// will only be set if the invoice is settled.
	AmountPaid lnwire.MilliSatoshi

	// CreationDate is the time the invoice was created.
	CreationDate time.Time

	// SettleDate is the time the invoice was settled.
	SettleDate time.Time

	// State is the invoice's current state.
	State invpkg.ContractState

	// IsKeysend indicates whether the invoice was a spontaneous payment.
	IsKeysend bool

	// Htlcs is the set of htlcs that the invoice was settled with.
	Htlcs []InvoiceHtlc

	// AddIndex is the index at which the invoice was added.
	AddIndex uint64

	// SettleIndex is the index at which the invoice was settled.
	SettleIndex uint64
}

// InvoiceHtlc represents a htlc that was used to pay an invoice.
type InvoiceHtlc struct {
	// ChannelID is the short channel ID of the incoming channel that the
	// htlc arrived on.
	ChannelID lnwire.ShortChannelID

	// Amount is the amount in millisatoshis that was paid with this htlc.
	// Note that this may not be the full amount because invoices can be
	// paid with multiple hltcs.
	Amount lnwire.MilliSatoshi

	// AcceptTime is the time that the htlc arrived at our node.
	AcceptTime time.Time

	// ResolveTime is the time that the htlc was resolved (settled or failed
	// back).
	ResolveTime time.Time

	// State is the acceptance state of the hltc.
	State lnrpc.InvoiceHTLCState

	// CustomRecords is list of the custom tlv records.
	CustomRecords map[uint64][]byte

	// CustomChannelData is an optional field that can be used to store
	// data for custom channels.
	CustomChannelData []byte
}

// PendingHtlc represents a HTLC that is currently pending on some channel.
type PendingHtlc struct {
	// Incoming is true if the HTLC is incoming.
	Incoming bool

	// Amount is the amount in satoshis that this HTLC represents.
	Amount btcutil.Amount

	// Hash is the payment hash for the htlc. Not guaranteed to be unique.
	Hash lntypes.Hash

	// Expiry is the height that this htlc will expire.
	Expiry uint32

	// Index identifying the htlc on the channel.
	HtlcIndex uint64

	// ForwardingChannel is the channel that the htlc was forwarded from if
	// is an incoming hltc, or should to forwarded to if it is an outgoing
	// htlc. This value may be zero for htlcs that we have not made
	// forwarding decisions for yet.
	ForwardingChannel lnwire.ShortChannelID

	// ForwardingIndex identifying the htlc on the forwarding channel. This
	// will be zero if the htlc originated at our node.
	ForwardingIndex uint64
}

func newPendingHtlc(rpcHtlc *lnrpc.HTLC) (*PendingHtlc, error) {
	hash, err := lntypes.MakeHash(rpcHtlc.HashLock)
	if err != nil {
		return nil, err
	}

	return &PendingHtlc{
		Incoming:  rpcHtlc.Incoming,
		Amount:    btcutil.Amount(rpcHtlc.Amount),
		Hash:      hash,
		Expiry:    rpcHtlc.ExpirationHeight,
		HtlcIndex: rpcHtlc.HtlcIndex,
		ForwardingChannel: lnwire.NewShortChanIDFromInt(
			rpcHtlc.ForwardingChannel,
		),
		ForwardingIndex: rpcHtlc.ForwardingHtlcIndex,
	}, nil
}

// LookupInvoice looks up an invoice in lnd, it will error if the invoice is
// not known to lnd.
func (s *lightningClient) LookupInvoice(ctx context.Context,
	hash lntypes.Hash) (*Invoice, error) {

	rpcCtx, cancel := context.WithTimeout(ctx, s.timeout)
	defer cancel()

	rpcIn := &lnrpc.PaymentHash{
		RHash: hash[:],
	}

	rpcCtx = s.adminMac.WithMacaroonAuth(rpcCtx)
	resp, err := s.client.LookupInvoice(rpcCtx, rpcIn)
	if err != nil {
		return nil, err
	}

	invoice, err := unmarshalInvoice(resp)
	if err != nil {
		return nil, err
	}

	return invoice, nil
}

// unmarshalInvoice creates an invoice from the rpc response provided.
func unmarshalInvoice(resp *lnrpc.Invoice) (*Invoice, error) {
	hash, err := lntypes.MakeHash(resp.RHash)
	if err != nil {
		return nil, err
	}

	invoice := &Invoice{
		Preimage:       nil,
		Hash:           hash,
		Memo:           resp.Memo,
		PaymentRequest: resp.PaymentRequest,
		Amount:         lnwire.MilliSatoshi(resp.ValueMsat),
		AmountPaid:     lnwire.MilliSatoshi(resp.AmtPaidMsat),
		CreationDate:   time.Unix(resp.CreationDate, 0),
		IsKeysend:      resp.IsKeysend,
		Htlcs:          make([]InvoiceHtlc, len(resp.Htlcs)),
		AddIndex:       resp.AddIndex,
		SettleIndex:    resp.SettleIndex,
	}

	for i, htlc := range resp.Htlcs {
		invoiceHtlc := InvoiceHtlc{
			ChannelID: lnwire.NewShortChanIDFromInt(
				htlc.ChanId,
			),
			Amount:            lnwire.MilliSatoshi(htlc.AmtMsat),
			CustomRecords:     htlc.CustomRecords,
			State:             htlc.State,
			CustomChannelData: htlc.CustomChannelData,
		}

		if htlc.AcceptTime != 0 {
			invoiceHtlc.AcceptTime = time.Unix(htlc.AcceptTime, 0)
		}

		if htlc.ResolveTime != 0 {
			invoiceHtlc.ResolveTime = time.Unix(htlc.ResolveTime, 0)
		}

		invoice.Htlcs[i] = invoiceHtlc
	}

	switch resp.State {
	case lnrpc.Invoice_OPEN:
		invoice.State = invpkg.ContractOpen

	case lnrpc.Invoice_ACCEPTED:
		invoice.State = invpkg.ContractAccepted

	// If the invoice is settled, it also has a non-nil preimage, which we
	// can set on our invoice.
	case lnrpc.Invoice_SETTLED:
		invoice.State = invpkg.ContractSettled

		// AMP invoices do not have an invoice-level preimage even when
		// they have been settled multiple times.
		if !resp.IsAmp {
			preimage, err := lntypes.MakePreimage(resp.RPreimage)
			if err != nil {
				return nil, err
			}
			invoice.Preimage = &preimage
		}

	case lnrpc.Invoice_CANCELED:
		invoice.State = invpkg.ContractCanceled

	default:
		return nil, fmt.Errorf("unknown invoice state: %v",
			resp.State)
	}

	// Only set settle date if it is non-zero, because 0 unix time is
	// not the same as a zero time struct.
	if resp.SettleDate != 0 {
		invoice.SettleDate = time.Unix(resp.SettleDate, 0)
	}

	return invoice, nil
}

// ListTransactionsOption is a functional type for an option that modifies a
// GetTransactionsRequest.
type ListTransactionsOption func(r *lnrpc.GetTransactionsRequest)

// WithTransactionsAccount is an option for setting the account on a
// GetTransactionsRequest.
func WithTransactionsAccount(account string) ListTransactionsOption {
	return func(r *lnrpc.GetTransactionsRequest) {
		r.Account = account
	}
}

// ListTransactions returns all known transactions of the backing lnd node.
func (s *lightningClient) ListTransactions(ctx context.Context, startHeight,
	endHeight int32, opts ...ListTransactionsOption) ([]Transaction,
	error) {

	rpcCtx, cancel := context.WithTimeout(ctx, s.timeout)
	defer cancel()

	rpcCtx = s.adminMac.WithMacaroonAuth(rpcCtx)
	rpcIn := &lnrpc.GetTransactionsRequest{
		StartHeight: startHeight,
		EndHeight:   endHeight,
	}

	for _, opt := range opts {
		opt(rpcIn)
	}

	resp, err := s.client.GetTransactions(rpcCtx, rpcIn)
	if err != nil {
		return nil, err
	}

	txs := make([]Transaction, len(resp.Transactions))
	for i, respTx := range resp.Transactions {
		txs[i], err = unmarshallTransaction(respTx)
		if err != nil {
			return nil, err
		}
	}

	return txs, nil
}

// unmarshallTransaction turns the RPC transaction into its native counterpart.
func unmarshallTransaction(rpcTx *lnrpc.Transaction) (Transaction, error) {
	rawTx, err := hex.DecodeString(rpcTx.RawTxHex)
	if err != nil {
		return Transaction{}, err
	}

	var tx wire.MsgTx
	if err := tx.Deserialize(bytes.NewReader(rawTx)); err != nil {
		return Transaction{}, err
	}

	return Transaction{
		Tx:                &tx,
		TxHash:            tx.TxHash().String(),
		Timestamp:         time.Unix(rpcTx.TimeStamp, 0),
		Amount:            btcutil.Amount(rpcTx.Amount),
		Fee:               btcutil.Amount(rpcTx.TotalFees),
		Confirmations:     rpcTx.NumConfirmations,
		Label:             rpcTx.Label,
		BlockHash:         rpcTx.BlockHash,
		BlockHeight:       rpcTx.BlockHeight,
		OutputDetails:     rpcTx.OutputDetails,
		PreviousOutpoints: rpcTx.PreviousOutpoints,
	}, nil
}

// ListChannels retrieves all channels of the backing lnd node.
func (s *lightningClient) ListChannels(
	ctx context.Context,
	input *lnrpc.ListChannelsRequest,
) ([]ChannelInfo, error) {

	rpcCtx, cancel := context.WithTimeout(ctx, s.timeout)
	defer cancel()

	response, err := s.client.ListChannels(
		s.adminMac.WithMacaroonAuth(rpcCtx),
		input,
	)
	if err != nil {
		return nil, err
	}

	result := make([]ChannelInfo, len(response.Channels))
	for i, channel := range response.Channels {
		channelInfo, err := s.newChannelInfo(channel)
		if err != nil {
			return nil, err
		}

		result[i] = *channelInfo
	}

	return result, nil
}

// PendingChannels contains lnd's channels that are pending open and close.
type PendingChannels struct {
	// PendingForceClose contains our channels that have been force closed,
	// and are awaiting full on chain resolution.
	PendingForceClose []ForceCloseChannel

	// PendingOpen contains channels that we are waiting to confirm on chain
	// so that they can be marked as fully open.
	PendingOpen []PendingChannel

	// WaitingClose contains channels that are waiting for their close tx
	// to confirm.
	WaitingClose []WaitingCloseChannel
}

// PendingChannel contains the information common to all pending channels.
type PendingChannel struct {
	// ChannelPoint is the outpoint of the channel.
	ChannelPoint *wire.OutPoint

	// PubKeyBytes is the raw bytes of the public key of the remote node.
	PubKeyBytes route.Vertex

	// Capacity is the total amount of funds held in this channel.
	Capacity btcutil.Amount

	// LocalBalance is the local balance of this channel.
	LocalBalance btcutil.Amount

	// RemoteBalance is the remote balance of this channel.
	RemoteBalance btcutil.Amount

	// ChannelInitiator indicates which party opened the channel.
	ChannelInitiator Initiator

	// CustomChannelData is an optional field that can be used to store
	// data for custom channels.
	CustomChannelData []byte
}

// NewPendingChannel creates a pending channel from the rpc struct.
func NewPendingChannel(channel *lnrpc.PendingChannelsResponse_PendingChannel) (
	*PendingChannel, error) {

	peer, err := route.NewVertexFromStr(channel.RemoteNodePub)
	if err != nil {
		return nil, err
	}

	outpoint, err := NewOutpointFromStr(channel.ChannelPoint)
	if err != nil {
		return nil, err
	}

	initiator, err := getInitiator(channel.Initiator)
	if err != nil {
		return nil, err
	}

	return &PendingChannel{
		ChannelPoint:      outpoint,
		PubKeyBytes:       peer,
		Capacity:          btcutil.Amount(channel.Capacity),
		LocalBalance:      btcutil.Amount(channel.LocalBalance),
		RemoteBalance:     btcutil.Amount(channel.RemoteBalance),
		ChannelInitiator:  initiator,
		CustomChannelData: channel.CustomChannelData,
	}, nil
}

// ForceCloseChannel describes a channel that pending force close.
type ForceCloseChannel struct {
	// PendingChannel contains information about the channel.
	PendingChannel

	// CloseTxid is the close transaction that confirmed on chain.
	CloseTxid chainhash.Hash

	// LimboBalance is the balance in satoshis encumbered in this pending
	// channel.
	LimboBalance btcutil.Amount

	// RecoveredBalance is the total value of funds successfully recovered
	// from this channel.
	RecoveredBalance btcutil.Amount

	// MaturityHeight is the height at which funds can be swept into the
	// wallet.
	MaturityHeight int32

	// BlocksUntilMaturity is the remaining number of blocks until the
	// commitment output can be swept. Negative values indicate how many
	// blocks have passed since becoming mature.
	BlocksUntilMaturity int32

	// AnchorState indicates the resolution state for the anchor.
	AnchorState ForceCloseAnchorState
}

// WaitingCloseChannel describes a channel that we are waiting to be closed on
// chain. It contains both parties close txids because either may confirm at
// this point.
type WaitingCloseChannel struct {
	// PendingChannel contains information about the channel.
	PendingChannel

	// LocalTxid is our close transaction's txid.
	LocalTxid chainhash.Hash

	// RemoteTxid is the remote party's close txid.
	RemoteTxid chainhash.Hash

	// RemotePending is the txid of the remote party's pending commit.
	RemotePending chainhash.Hash

	// ChanStatusFlags specifies the current channel state, examples:
	//   - ChanStatusBorked|ChanStatusCommitBroadcasted|ChanStatusLocalCloseInitiator
	//   - ChanStatusCoopBroadcasted|ChanStatusLocalCloseInitiator
	//   - ChanStatusCoopBroadcasted|ChanStatusRemoteCloseInitiator
	ChanStatusFlags string

	// CloseTxid is the close transaction that's broadcast.
	CloseTxid chainhash.Hash
}

// PendingChannels returns a list of lnd's pending channels.
func (s *lightningClient) PendingChannels(ctx context.Context) (*PendingChannels,
	error) {

	rpcCtx, cancel := context.WithTimeout(ctx, s.timeout)
	defer cancel()

	resp, err := s.client.PendingChannels(
		s.adminMac.WithMacaroonAuth(rpcCtx),
		&lnrpc.PendingChannelsRequest{},
	)
	if err != nil {
		return nil, err
	}

	pending := &PendingChannels{
		PendingForceClose: make([]ForceCloseChannel, len(resp.PendingForceClosingChannels)),
		PendingOpen:       make([]PendingChannel, len(resp.PendingOpenChannels)),
		WaitingClose:      make([]WaitingCloseChannel, len(resp.WaitingCloseChannels)),
	}

	for i, force := range resp.PendingForceClosingChannels {
		channel, err := NewPendingChannel(force.Channel)
		if err != nil {
			return nil, err
		}

		hash, err := chainhash.NewHashFromStr(force.ClosingTxid)
		if err != nil {
			return nil, err
		}

		pending.PendingForceClose[i] = ForceCloseChannel{
			PendingChannel:      *channel,
			CloseTxid:           *hash,
			LimboBalance:        btcutil.Amount(force.LimboBalance),
			RecoveredBalance:    btcutil.Amount(force.RecoveredBalance),
			MaturityHeight:      int32(force.MaturityHeight),
			BlocksUntilMaturity: force.BlocksTilMaturity,
			AnchorState:         ForceCloseAnchorState(force.Anchor),
		}
	}

	for i, waiting := range resp.WaitingCloseChannels {
		channel, err := NewPendingChannel(waiting.Channel)
		if err != nil {
			return nil, err
		}

		local, err := chainhash.NewHashFromStr(
			waiting.Commitments.LocalTxid,
		)
		if err != nil {
			return nil, err
		}

		remote, err := chainhash.NewHashFromStr(
			waiting.Commitments.RemoteTxid,
		)
		if err != nil {
			return nil, err
		}

		remotePending, err := chainhash.NewHashFromStr(
			waiting.Commitments.RemotePendingTxid,
		)
		if err != nil {
			return nil, err
		}

		hash, err := chainhash.NewHashFromStr(waiting.ClosingTxid)
		if err != nil {
			return nil, err
		}

		closing := WaitingCloseChannel{
			PendingChannel:  *channel,
			LocalTxid:       *local,
			RemoteTxid:      *remote,
			RemotePending:   *remotePending,
			ChanStatusFlags: waiting.Channel.ChanStatusFlags,
			CloseTxid:       *hash,
		}
		pending.WaitingClose[i] = closing
	}

	for i, open := range resp.PendingOpenChannels {
		channel, err := NewPendingChannel(open.Channel)
		if err != nil {
			return nil, err
		}

		pending.PendingOpen[i] = *channel
	}

	return pending, nil
}

func getClosedChannel(closeSummary *lnrpc.ChannelCloseSummary) (
	*ClosedChannel, error) {

	remote, err := route.NewVertexFromStr(closeSummary.RemotePubkey)
	if err != nil {
		return nil, err
	}

	closeType, err := rpcCloseType(closeSummary.CloseType)
	if err != nil {
		return nil, err
	}

	openInitiator, err := getInitiator(closeSummary.OpenInitiator)
	if err != nil {
		return nil, err
	}

	closeInitiator, err := rpcCloseInitiator(
		closeSummary.CloseInitiator, closeType,
	)
	if err != nil {
		return nil, err
	}

	return &ClosedChannel{
		ChannelPoint:   closeSummary.ChannelPoint,
		ChannelID:      closeSummary.ChanId,
		ClosingTxHash:  closeSummary.ClosingTxHash,
		CloseType:      closeType,
		CloseHeight:    closeSummary.CloseHeight,
		OpenInitiator:  openInitiator,
		CloseInitiator: closeInitiator,
		PubKeyBytes:    remote,
		Capacity:       btcutil.Amount(closeSummary.Capacity),
		SettledBalance: btcutil.Amount(closeSummary.SettledBalance),
	}, nil
}

// ClosedChannels returns a list of our closed channels.
func (s *lightningClient) ClosedChannels(ctx context.Context) ([]ClosedChannel,
	error) {

	rpcCtx, cancel := context.WithTimeout(ctx, s.timeout)
	defer cancel()

	response, err := s.client.ClosedChannels(
		s.adminMac.WithMacaroonAuth(rpcCtx),
		&lnrpc.ClosedChannelsRequest{},
	)
	if err != nil {
		return nil, err
	}

	channels := make([]ClosedChannel, len(response.Channels))
	for i, channel := range response.Channels {
		closedChannel, err := getClosedChannel(channel)
		if err != nil {
			return nil, err
		}
		channels[i] = *closedChannel
	}

	return channels, nil
}

// rpcCloseType maps a rpc close type to our local enum.
func rpcCloseType(t lnrpc.ChannelCloseSummary_ClosureType) (CloseType, error) {
	switch t {
	case lnrpc.ChannelCloseSummary_COOPERATIVE_CLOSE:
		return CloseTypeCooperative, nil

	case lnrpc.ChannelCloseSummary_LOCAL_FORCE_CLOSE:
		return CloseTypeLocalForce, nil

	case lnrpc.ChannelCloseSummary_REMOTE_FORCE_CLOSE:
		return CloseTypeRemoteForce, nil

	case lnrpc.ChannelCloseSummary_BREACH_CLOSE:
		return CloseTypeBreach, nil

	case lnrpc.ChannelCloseSummary_FUNDING_CANCELED:
		return CloseTypeFundingCancelled, nil

	case lnrpc.ChannelCloseSummary_ABANDONED:
		return CloseTypeAbandoned, nil

	default:
		return 0, fmt.Errorf("unknown close type: %v", t)
	}
}

// rpcCloseInitiator maps a close initiator to our local type. Since this field
// is not always set in lnd for older channels, also use our close type to infer
// who initiated the close when we have force closes.
func rpcCloseInitiator(initiator lnrpc.Initiator,
	closeType CloseType) (Initiator, error) {

	// Since our close type is always set on the rpc, we first check whether
	// we can figure out the close initiator from this value. This is only
	// possible for force closes/breaches.
	switch closeType {
	case CloseTypeLocalForce:
		return InitiatorLocal, nil

	case CloseTypeRemoteForce, CloseTypeBreach:
		return InitiatorRemote, nil
	}

	// Otherwise, we check whether our initiator field is set, and fail only
	// if we have an unknown type.
	return getInitiator(initiator)
}

// getInitiator maps a rpc initiator value to our initiator enum.
func getInitiator(initiator lnrpc.Initiator) (Initiator, error) {
	switch initiator {
	case lnrpc.Initiator_INITIATOR_LOCAL:
		return InitiatorLocal, nil

	case lnrpc.Initiator_INITIATOR_REMOTE:
		return InitiatorRemote, nil

	case lnrpc.Initiator_INITIATOR_BOTH:
		return InitiatorBoth, nil

	case lnrpc.Initiator_INITIATOR_UNKNOWN:
		return InitiatorUnrecorded, nil

	default:
		return InitiatorUnrecorded, fmt.Errorf("unknown "+
			"initiator: %v", initiator)
	}
}

// ForwardingHistoryRequest contains the request parameters for a paginated
// forwarding history call.
type ForwardingHistoryRequest struct {
	// StartTime is the beginning of the query period.
	StartTime time.Time

	// EndTime is the end of the query period.
	EndTime time.Time

	// MaxEvents is the maximum number of events to return.
	MaxEvents uint32

	// Offset is the index from which to start querying.
	Offset uint32
}

// ForwardingHistoryResponse contains the response to a forwarding history
// query, including last index offset required for paginated queries.
type ForwardingHistoryResponse struct {
	// LastIndexOffset is the index offset of the last item in our set.
	LastIndexOffset uint32

	// Events is the set of events that were found in the interval queried.
	Events []ForwardingEvent
}

// ForwardingEvent represents a htlc that was forwarded through our node.
type ForwardingEvent struct {
	// Timestamp is the time that we processed the forwarding event.
	Timestamp time.Time

	// ChannelIn is the id of the channel the htlc arrived at our node on.
	ChannelIn uint64

	// ChannelOut is the id of the channel the htlc left our node on.
	ChannelOut uint64

	// AmountMsatIn is the amount that was forwarded into our node in
	// millisatoshis.
	AmountMsatIn lnwire.MilliSatoshi

	// AmountMsatOut is the amount that was forwarded out of our node in
	// millisatoshis.
	AmountMsatOut lnwire.MilliSatoshi

	// FeeMsat is the amount of fees earned in millisatoshis,
	FeeMsat lnwire.MilliSatoshi
}

// ForwardingHistory returns a set of forwarding events for the period queried.
// Note that this call is paginated, and the information required to make
// subsequent calls is provided in the response.
func (s *lightningClient) ForwardingHistory(ctx context.Context,
	req ForwardingHistoryRequest) (*ForwardingHistoryResponse, error) {

	rpcCtx, cancel := context.WithTimeout(ctx, s.timeout)
	defer cancel()

	response, err := s.client.ForwardingHistory(
		s.adminMac.WithMacaroonAuth(rpcCtx),
		&lnrpc.ForwardingHistoryRequest{
			StartTime:    uint64(req.StartTime.Unix()),
			EndTime:      uint64(req.EndTime.Unix()),
			IndexOffset:  req.Offset,
			NumMaxEvents: req.MaxEvents,
		},
	)
	if err != nil {
		return nil, err
	}

	events := make([]ForwardingEvent, len(response.ForwardingEvents))
	for i, event := range response.ForwardingEvents {
		events[i] = ForwardingEvent{
			Timestamp:     time.Unix(int64(event.Timestamp), 0), // nolint:staticcheck
			ChannelIn:     event.ChanIdIn,
			ChannelOut:    event.ChanIdOut,
			AmountMsatIn:  lnwire.MilliSatoshi(event.AmtInMsat),
			AmountMsatOut: lnwire.MilliSatoshi(event.AmtOutMsat),
			FeeMsat:       lnwire.MilliSatoshi(event.FeeMsat),
		}
	}

	return &ForwardingHistoryResponse{
		LastIndexOffset: response.LastOffsetIndex,
		Events:          events,
	}, nil
}

// ListInvoicesRequest contains the request parameters for a paginated
// list invoices call.
type ListInvoicesRequest struct {
	// MaxInvoices is the maximum number of invoices to return.
	MaxInvoices uint64

	// Offset is the index from which to start querying.
	Offset uint64

	// Reversed is set to query our invoices backwards.
	Reversed bool

	// PendingOnly is set if we only want pending invoices.
	PendingOnly bool
}

// ListInvoicesResponse contains the response to a list invoices query,
// including the index offsets required for paginated queries.
type ListInvoicesResponse struct {
	// FirstIndexOffset is the index offset of the first item in our set.
	FirstIndexOffset uint64

	// LastIndexOffset is the index offset of the last item in our set.
	LastIndexOffset uint64

	// Invoices is the set of invoices that were returned.
	Invoices []Invoice
}

// ListInvoices returns a list of invoices from our node.
func (s *lightningClient) ListInvoices(ctx context.Context,
	req ListInvoicesRequest) (*ListInvoicesResponse, error) {

	rpcCtx, cancel := context.WithTimeout(ctx, s.timeout)
	defer cancel()

	resp, err := s.client.ListInvoices(
		s.adminMac.WithMacaroonAuth(rpcCtx),
		&lnrpc.ListInvoiceRequest{
			PendingOnly:    false,
			IndexOffset:    req.Offset,
			NumMaxInvoices: req.MaxInvoices,
			Reversed:       req.Reversed,
		},
	)
	if err != nil {
		return nil, err
	}

	invoices := make([]Invoice, len(resp.Invoices))
	for i, invoice := range resp.Invoices {
		inv, err := unmarshalInvoice(invoice)
		if err != nil {
			return nil, err
		}

		invoices[i] = *inv
	}

	return &ListInvoicesResponse{
		FirstIndexOffset: resp.FirstIndexOffset,
		LastIndexOffset:  resp.LastIndexOffset,
		Invoices:         invoices,
	}, nil
}

// Payment represents a payment made by our node.
type Payment struct {
	// Hash is the payment hash used.
	Hash lntypes.Hash

	// Preimage is the preimage of the payment. It will have a non-nil value
	// if the payment is settled.
	Preimage *lntypes.Preimage

	// PaymentRequest is the payment request for this payment. This value
	// will not be set for keysend payments and for payments that manually
	// specify their destination and amount.
	PaymentRequest string

	// Amount is the amount in millisatoshis of the payment.
	Amount lnwire.MilliSatoshi

	// Fee is the amount in millisatoshis that was paid in fees.
	Fee lnwire.MilliSatoshi

	// Status describes the state of a payment.
	Status *PaymentStatus

	// Htlcs is the set of htlc attempts made by the payment.
	Htlcs []*lnrpc.HTLCAttempt

	// SequenceNumber is a unique id for each payment.
	SequenceNumber uint64

	// FirstHopCustomRecords holds the custom TLV records that were sent to
	// the first hop as part of the wire message.
	FirstHopCustomRecords map[uint64][]byte
}

// ListPaymentsRequest contains the request parameters for a paginated
// list payments call.
type ListPaymentsRequest struct {
	// MaxPayments is the maximum number of payments to return.
	MaxPayments uint64

	// Offset is the index from which to start querying.
	Offset uint64

	// Reversed is set to query our payments backwards.
	Reversed bool

	// IncludeIncomplete is set if we want to include incomplete payments.
	IncludeIncomplete bool
}

// ListPaymentsResponse contains the response to a list payments query,
// including the index offsets required for paginated queries.
type ListPaymentsResponse struct {
	// FirstIndexOffset is the index offset of the first item in our set.
	FirstIndexOffset uint64

	// LastIndexOffset is the index offset of the last item in our set.
	LastIndexOffset uint64

	// Payments is the set of invoices that were returned.
	Payments []Payment
}

// ListPayments makes a paginated call to our listpayments endpoint.
func (s *lightningClient) ListPayments(ctx context.Context,
	req ListPaymentsRequest) (*ListPaymentsResponse, error) {

	rpcCtx, cancel := context.WithTimeout(ctx, s.timeout)
	defer cancel()

	resp, err := s.client.ListPayments(
		s.adminMac.WithMacaroonAuth(rpcCtx),
		&lnrpc.ListPaymentsRequest{
			IncludeIncomplete: req.IncludeIncomplete,
			IndexOffset:       req.Offset,
			MaxPayments:       req.MaxPayments,
			Reversed:          req.Reversed,
		})
	if err != nil {
		return nil, err
	}

	payments := make([]Payment, len(resp.Payments))
	for i, payment := range resp.Payments {
		hash, err := lntypes.MakeHashFromStr(payment.PaymentHash)
		if err != nil {
			return nil, err
		}

		status, err := unmarshallPaymentStatus(payment)
		if err != nil {
			return nil, err
		}

		pmt := Payment{
			Hash:           hash,
			PaymentRequest: payment.PaymentRequest,
			Status:         status,
			Htlcs:          payment.Htlcs,
			Amount: lnwire.MilliSatoshi(
				payment.ValueMsat,
			),
			Fee: lnwire.MilliSatoshi(
				payment.FeeMsat,
			),
			SequenceNumber:        payment.PaymentIndex,
			FirstHopCustomRecords: payment.FirstHopCustomRecords,
		}

		// Add our preimage if it is known.
		if payment.PaymentPreimage != "" {
			preimage, err := lntypes.MakePreimageFromStr(
				payment.PaymentPreimage,
			)
			if err != nil {
				return nil, err
			}
			pmt.Preimage = &preimage
		}

		payments[i] = pmt
	}

	return &ListPaymentsResponse{
		FirstIndexOffset: resp.FirstIndexOffset,
		LastIndexOffset:  resp.LastIndexOffset,
		Payments:         payments,
	}, nil
}

// ChannelBackup retrieves the backup for a particular channel. The backup is
// returned as an encrypted chanbackup.Single payload.
func (s *lightningClient) ChannelBackup(ctx context.Context,
	channelPoint wire.OutPoint) ([]byte, error) {

	rpcCtx, cancel := context.WithTimeout(ctx, s.timeout)
	defer cancel()

	rpcCtx = s.adminMac.WithMacaroonAuth(rpcCtx)
	req := &lnrpc.ExportChannelBackupRequest{
		ChanPoint: &lnrpc.ChannelPoint{
			FundingTxid: &lnrpc.ChannelPoint_FundingTxidBytes{
				FundingTxidBytes: channelPoint.Hash[:],
			},
			OutputIndex: channelPoint.Index,
		},
	}
	resp, err := s.client.ExportChannelBackup(rpcCtx, req)
	if err != nil {
		return nil, err
	}

	return resp.ChanBackup, nil
}

// ChannelBackups retrieves backups for all existing pending open and open
// channels. The backups are returned as an encrypted chanbackup.Multi payload.
func (s *lightningClient) ChannelBackups(ctx context.Context) ([]byte, error) {
	rpcCtx, cancel := context.WithTimeout(ctx, s.timeout)
	defer cancel()

	rpcCtx = s.adminMac.WithMacaroonAuth(rpcCtx)
	req := &lnrpc.ChanBackupExportRequest{}
	resp, err := s.client.ExportAllChannelBackups(rpcCtx, req)
	if err != nil {
		return nil, err
	}

	return resp.MultiChanBackup.MultiChanBackup, nil
}

// getOutPoint is a helper go convert a hash and output index to
// a wire.OutPoint object.
func getOutPoint(txID []byte, idx uint32) (*wire.OutPoint, error) {
	hash, err := chainhash.NewHash(txID)
	if err != nil {
		return nil, err
	}

	return &wire.OutPoint{
		Hash:  *hash,
		Index: idx,
	}, nil
}

// getChannelEventUpdate converts an lnrpc.ChannelEventUpdate to the higher
// level ChannelEventUpdate.
func (s *lightningClient) getChannelEventUpdate(
	rpcChannelEventUpdate *lnrpc.ChannelEventUpdate) (
	*ChannelEventUpdate, error) {

	result := &ChannelEventUpdate{}
	var err error

	switch rpcChannelEventUpdate.Type {
	case lnrpc.ChannelEventUpdate_PENDING_OPEN_CHANNEL:
		result.UpdateType = PendingOpenChannelUpdate
		channelPoint := rpcChannelEventUpdate.GetPendingOpenChannel()
		result.ChannelPoint, err = getOutPoint(
			channelPoint.Txid,
			channelPoint.OutputIndex,
		)
		if err != nil {
			return nil, err
		}

	case lnrpc.ChannelEventUpdate_OPEN_CHANNEL:
		result.UpdateType = OpenChannelUpdate
		channel := rpcChannelEventUpdate.GetOpenChannel()

		result.OpenedChannelInfo, err = s.newChannelInfo(channel)
		if err != nil {
			return nil, err
		}

	case lnrpc.ChannelEventUpdate_CLOSED_CHANNEL:
		result.UpdateType = ClosedChannelUpdate
		closeSummary := rpcChannelEventUpdate.GetClosedChannel()
		result.ClosedChannelInfo, err = getClosedChannel(closeSummary)
		if err != nil {
			return nil, err
		}

	case lnrpc.ChannelEventUpdate_ACTIVE_CHANNEL:
		result.UpdateType = ActiveChannelUpdate
		channelPoint := rpcChannelEventUpdate.GetActiveChannel()
		fundingTxID := channelPoint.FundingTxid.(*lnrpc.ChannelPoint_FundingTxidBytes)

		result.ChannelPoint, err = getOutPoint(
			fundingTxID.FundingTxidBytes,
			channelPoint.OutputIndex,
		)
		if err != nil {
			return nil, err
		}

	case lnrpc.ChannelEventUpdate_INACTIVE_CHANNEL:
		result.UpdateType = InactiveChannelUpdate
		channelPoint := rpcChannelEventUpdate.GetInactiveChannel()
		fundingTxID := channelPoint.FundingTxid.(*lnrpc.ChannelPoint_FundingTxidBytes)

		result.ChannelPoint, err = getOutPoint(
			fundingTxID.FundingTxidBytes,
			channelPoint.OutputIndex,
		)
		if err != nil {
			return nil, err
		}

	case lnrpc.ChannelEventUpdate_FULLY_RESOLVED_CHANNEL:
		result.UpdateType = FullyResolvedChannelUpdate
		channelPoint := rpcChannelEventUpdate.GetFullyResolvedChannel()
		fundingTxID := channelPoint.FundingTxid.(*lnrpc.ChannelPoint_FundingTxidBytes)

		result.ChannelPoint, err = getOutPoint(
			fundingTxID.FundingTxidBytes,
			channelPoint.OutputIndex,
		)
		if err != nil {
			return nil, err
		}

	default:
		return nil, fmt.Errorf("unhandled update type: %v",
			rpcChannelEventUpdate.Type.String())
	}

	return result, nil
}

// SubscribeChannelEvents allows a client to subscribe to updates relevant to
// the state of channels. Events include new active channels, inactive channels,
// and closed channels.
func (s *lightningClient) SubscribeChannelEvents(ctx context.Context) (
	<-chan *ChannelEventUpdate, <-chan error, error) {

	updateStream, err := s.client.SubscribeChannelEvents(
		s.adminMac.WithMacaroonAuth(ctx),
		&lnrpc.ChannelEventSubscription{},
	)
	if err != nil {
		return nil, nil, err
	}

	updates := make(chan *ChannelEventUpdate)
	errChan := make(chan error, 1)

	s.wg.Add(1)
	go func() {
		defer s.wg.Done()

		for {
			rpcUpdate, err := updateStream.Recv()
			if err != nil {
				errChan <- err
				return
			}

			update, err := s.getChannelEventUpdate(rpcUpdate)
			if err != nil {
				errChan <- err
				return
			}

			select {
			case updates <- update:
			case <-ctx.Done():
				return
			}
		}
	}()

	return updates, errChan, nil
}

// SubscribeChannelBackups allows a client to subscribe to the
// most up to date information concerning the state of all channel
// backups.
func (s *lightningClient) SubscribeChannelBackups(ctx context.Context) (
	<-chan lnrpc.ChanBackupSnapshot, <-chan error, error) {

	backupStream, err := s.client.SubscribeChannelBackups(
		s.adminMac.WithMacaroonAuth(ctx),
		&lnrpc.ChannelBackupSubscription{},
	)
	if err != nil {
		return nil, nil, err
	}

	backupUpdates := make(chan lnrpc.ChanBackupSnapshot)
	streamErr := make(chan error, 1)

	// Backups updates goroutine.
	s.wg.Add(1)
	go func() {
		defer s.wg.Done()
		for {
			snapshot, err := backupStream.Recv()
			if err != nil {
				streamErr <- err
				return
			}

			select {
			case backupUpdates <- *snapshot:
			case <-ctx.Done():
				return
			}
		}
	}()

	return backupUpdates, streamErr, nil
}

// PaymentRequest represents a request for payment from a node.
type PaymentRequest struct {
	// Destination is the node that this payment request pays to .
	Destination route.Vertex

	// Hash is the payment hash associated with this payment
	Hash lntypes.Hash

	// Value is the value of the payment request in millisatoshis.
	Value lnwire.MilliSatoshi

	/// Timestamp of the payment request.
	Timestamp time.Time

	// Expiry is the time at which the payment request expires.
	Expiry time.Time

	// Description is a description attached to the payment request.
	Description string

	// PaymentAddress is the payment address associated with the invoice,
	// set if the receiver supports mpp.
	PaymentAddress [32]byte
}

// DecodePaymentRequest decodes a payment request.
func (s *lightningClient) DecodePaymentRequest(ctx context.Context,
	payReq string) (*PaymentRequest, error) {

	rpcCtx, cancel := context.WithTimeout(ctx, s.timeout)
	defer cancel()

	rpcCtx = s.adminMac.WithMacaroonAuth(rpcCtx)

	resp, err := s.client.DecodePayReq(rpcCtx, &lnrpc.PayReqString{
		PayReq: payReq,
	})
	if err != nil {
		return nil, err
	}

	hash, err := lntypes.MakeHashFromStr(resp.PaymentHash)
	if err != nil {
		return nil, err
	}

	dest, err := route.NewVertexFromStr(resp.Destination)
	if err != nil {
		return nil, err
	}

	paymentReq := &PaymentRequest{
		Destination: dest,
		Hash:        hash,
		Value:       lnwire.MilliSatoshi(resp.NumMsat),
		Description: resp.Description,
	}

	copy(paymentReq.PaymentAddress[:], resp.PaymentAddr)

	// Set our timestamp values if they are non-zero, because unix zero is
	// different to a zero time struct.
	if resp.Timestamp != 0 {
		paymentReq.Timestamp = time.Unix(resp.Timestamp, 0)
	}

	if resp.Expiry != 0 {
		paymentReq.Expiry = time.Unix(resp.Expiry, 0)
	}

	return paymentReq, nil
}

// OpenChannel opens a channel to the peer provided with the amounts specified.
func (s *lightningClient) OpenChannel(ctx context.Context, peer route.Vertex,
	localSat, pushSat btcutil.Amount, private bool,
	opts ...OpenChannelOption) (*wire.OutPoint, error) {

	rpcCtx, cancel := context.WithTimeout(ctx, s.timeout)
	defer cancel()

	rpcRequest := &lnrpc.OpenChannelRequest{
		NodePubkey:         peer[:],
		LocalFundingAmount: int64(localSat),
		PushSat:            int64(pushSat),
		Private:            private,
	}

	for _, opt := range opts {
		opt(rpcRequest)
	}

	rpcCtx = s.adminMac.WithMacaroonAuth(rpcCtx)

	chanPoint, err := s.client.OpenChannelSync(rpcCtx, rpcRequest)
	if err != nil {
		return nil, err
	}

	var hash *chainhash.Hash
	switch h := chanPoint.FundingTxid.(type) {
	case *lnrpc.ChannelPoint_FundingTxidBytes:
		hash, err = chainhash.NewHash(h.FundingTxidBytes)

	case *lnrpc.ChannelPoint_FundingTxidStr:
		hash, err = chainhash.NewHashFromStr(h.FundingTxidStr)

	default:
		return nil, fmt.Errorf("unexpected outpoint type: %T",
			chanPoint.FundingTxid)
	}
	if err != nil {
		return nil, err
	}

	return &wire.OutPoint{
		Hash:  *hash,
		Index: chanPoint.OutputIndex,
	}, nil
}

// getOpenStatusUpdate converts an lnrpc.OpenStatusUpdate to the higher level
// OpenStatusUpdate.
func (s *lightningClient) getOpenStatusUpdate(
	rpcUpdate *lnrpc.OpenStatusUpdate) *OpenStatusUpdate {

	result := &OpenStatusUpdate{}

	switch rpcUpdate.Update.(type) {
	case *lnrpc.OpenStatusUpdate_ChanPending:
		result.ChanPending = rpcUpdate.GetChanPending()
	case *lnrpc.OpenStatusUpdate_ChanOpen:
		result.ChanOpen = rpcUpdate.GetChanOpen()
	case *lnrpc.OpenStatusUpdate_PsbtFund:
		result.PsbtFund = rpcUpdate.GetPsbtFund()
	}

	result.PendingChanID = rpcUpdate.GetPendingChanId()

	return result
}

// OpenChannelStream opens a channel to the specified peer and with the
// specified arguments and options. This function returns a stream of
// updates.
func (s *lightningClient) OpenChannelStream(ctx context.Context, peer route.Vertex,
	localSat, pushSat btcutil.Amount, private bool,
	opts ...OpenChannelOption) (<-chan *OpenStatusUpdate, <-chan error,
	error) {

	rpcCtx := s.adminMac.WithMacaroonAuth(ctx)

	rpcRequest := &lnrpc.OpenChannelRequest{
		NodePubkey:         peer[:],
		LocalFundingAmount: int64(localSat),
		PushSat:            int64(pushSat),
		Private:            private,
	}

	for _, opt := range opts {
		opt(rpcRequest)
	}

	updateStream, err := s.client.OpenChannel(rpcCtx, rpcRequest)
	if err != nil {
		return nil, nil, err
	}

	updates := make(chan *OpenStatusUpdate)
	errChan := make(chan error, 1)

	s.wg.Add(1)
	go func() {
		defer s.wg.Done()

		for {
			rpcUpdate, err := updateStream.Recv()
			if err != nil {
				errChan <- err
				return
			}

			update := s.getOpenStatusUpdate(rpcUpdate)

			select {
			case updates <- update:
			case <-ctx.Done():
				return
			}
		}
	}()

	return updates, errChan, nil
}

// CloseChannelUpdate is an interface implemented by channel close updates.
type CloseChannelUpdate interface {
	// CloseTxid returns the closing txid of the channel.
	CloseTxid() chainhash.Hash
}

// PendingCloseUpdate indicates that our closing transaction has been broadcast.
type PendingCloseUpdate struct {
	// CloseTx is the closing transaction id.
	CloseTx chainhash.Hash
}

// CloseTxid returns the closing txid of the channel.
func (p *PendingCloseUpdate) CloseTxid() chainhash.Hash {
	return p.CloseTx
}

// ChannelClosedUpdate indicates that our channel close has confirmed on chain.
type ChannelClosedUpdate struct {
	// CloseTx is the closing transaction id.
	CloseTx chainhash.Hash
}

// CloseTxid returns the closing txid of the channel.
func (p *ChannelClosedUpdate) CloseTxid() chainhash.Hash {
	return p.CloseTx
}

// CloseChannel closes the channel provided, returning a channel that will send
// a stream of close updates, and an error channel which will receive errors if
// the channel close stream fails. This function starts a goroutine to consume
// updates from lnd, which can be cancelled by cancelling the context it was
// called with. If lnd finishes sending updates for the close (signalled by
// sending an EOF), we close the updates and error channel to signal that there
// are no more updates to be sent. It takes an optional delivery address that
// funds will be paid out to in the case where we cooperative close a channel
// that *does not* have an upfront shutdown addresss set.
func (s *lightningClient) CloseChannel(ctx context.Context,
	channel *wire.OutPoint, force bool, confTarget int32,
	deliveryAddr btcutil.Address) (chan CloseChannelUpdate, chan error,
	error) {

	var (
		rpcCtx  = s.adminMac.WithMacaroonAuth(ctx)
		addrStr string
	)

	if deliveryAddr != nil {
		addrStr = deliveryAddr.String()
	}

	stream, err := s.client.CloseChannel(rpcCtx, &lnrpc.CloseChannelRequest{
		ChannelPoint: &lnrpc.ChannelPoint{
			FundingTxid: &lnrpc.ChannelPoint_FundingTxidBytes{
				FundingTxidBytes: channel.Hash[:],
			},
			OutputIndex: channel.Index,
		},
		TargetConf:      confTarget,
		Force:           force,
		DeliveryAddress: addrStr,
	})
	if err != nil {
		return nil, nil, err
	}

	updateChan := make(chan CloseChannelUpdate)
	errChan := make(chan error)

	// sendErr is a helper which sends an error or exits because our caller
	// context was cancelled.
	sendErr := func(err error) {
		select {
		case errChan <- err:
		case <-ctx.Done():
		}
	}

	// sendUpdate is a helper which sends an update or exits because our
	// caller context was cancelled.
	sendUpdate := func(update CloseChannelUpdate) {
		select {
		case updateChan <- update:
		case <-ctx.Done():
		}
	}

	// Send updates into our channels from the stream. We will exit if the
	// server finishes sending updates, or if our context is cancelled.
	s.wg.Add(1)
	go func() {
		defer s.wg.Done()

		for {
			// Wait to receive an update from lnd. If we receive
			// an EOF from the server, it has finished providing
			// updates so we close our update and error channels to
			// signal that it has finished sending updates. Our
			// stream will error if the caller cancels their context
			// so this call will not block us.
			resp, err := stream.Recv()
			if err == io.EOF {
				close(updateChan)
				close(errChan)
				return
			} else if err != nil {
				sendErr(err)
				return
			}

			switch update := resp.Update.(type) {
			case *lnrpc.CloseStatusUpdate_ClosePending:
				closingHash := update.ClosePending.Txid
				txid, err := chainhash.NewHash(closingHash)
				if err != nil {
					sendErr(err)
					return
				}

				closeUpdate := &PendingCloseUpdate{
					CloseTx: *txid,
				}
				sendUpdate(closeUpdate)

			case *lnrpc.CloseStatusUpdate_ChanClose:
				closingHash := update.ChanClose.ClosingTxid
				txid, err := chainhash.NewHash(closingHash)
				if err != nil {
					sendErr(err)
					return
				}

				// Create and send our update. We do not need
				// to kill our for loop here because we expect
				// the server to signal that the stream is
				// complete, which is handled above.
				closeUpdate := &ChannelClosedUpdate{
					CloseTx: *txid,
				}
				sendUpdate(closeUpdate)

			default:
				sendErr(fmt.Errorf("unknown channel close "+
					"update: %T", resp.Update))
				return
			}
		}
	}()

	return updateChan, errChan, nil
}

type InboundFee struct {
	// BaseFeeMsat is the inbound base fee charged regardless of the number
	// of milli-satoshis received in the channel. By default, only negative
	// values are accepted.
	BaseFeeMsat int32

	// FeeRatePPM is the effective inbound fee rate in micro-satoshis (parts
	// per million). By default, only negative values are accepted.
	FeeRatePPM int32
}

// PolicyUpdateRequest holds UpdateChanPolicy request data.
type PolicyUpdateRequest struct {
	// BaseFeeMsat is the base fee charged regardless of the number of
	// milli-satoshis sent.
	BaseFeeMsat int64

	// FeeRate is the effective fee rate in milli-satoshis. The precision of
	// this value goes up to 6 decimal places, so 1e-6.
	FeeRate float64

	// TimeLockDelta is the required timelock delta for HTLCs forwarded over
	// the channel.
	TimeLockDelta uint32

	// MaxHtlcMsat if set (non zero), holds the maximum HTLC size in
	// milli-satoshis. If unset, the maximum HTLC will be unchanged.
	MaxHtlcMsat uint64

	// MinHtlcMsat is the minimum HTLC size in milli-satoshis. Only applied
	// if MinHtlcMsatSpecified is true.
	MinHtlcMsat uint64

	// MinHtlcMsatSpecified if true, MinHtlcMsat is applied.
	MinHtlcMsatSpecified bool

	// InboundFee holds the optional inbound fee. If unset, the previously
	// set value will be used.
	InboundFee *InboundFee
}

// UpdateChanPolicy updates the channel policy for the passed chanPoint. If
// the chanPoint is nil, then the policy is applied for all existing channels.
func (s *lightningClient) UpdateChanPolicy(ctx context.Context,
	req PolicyUpdateRequest, chanPoint *wire.OutPoint) error {

	rpcCtx, cancel := context.WithTimeout(ctx, s.timeout)
	defer cancel()

	rpcCtx = s.adminMac.WithMacaroonAuth(rpcCtx)

	rpcReq := &lnrpc.PolicyUpdateRequest{
		BaseFeeMsat:   req.BaseFeeMsat,
		FeeRate:       req.FeeRate,
		TimeLockDelta: req.TimeLockDelta,
		MaxHtlcMsat:   req.MaxHtlcMsat,
	}

	if req.InboundFee != nil {
		rpcReq.InboundFee = &lnrpc.InboundFee{
			BaseFeeMsat: req.InboundFee.BaseFeeMsat,
			FeeRatePpm:  req.InboundFee.FeeRatePPM,
		}
	}

	if req.MinHtlcMsatSpecified {
		rpcReq.MinHtlcMsatSpecified = true
		rpcReq.MinHtlcMsat = req.MinHtlcMsat
	}

	if chanPoint != nil {
		rpcChanPoint := &lnrpc.ChannelPoint{
			FundingTxid: &lnrpc.ChannelPoint_FundingTxidBytes{
				FundingTxidBytes: chanPoint.Hash[:],
			},
			OutputIndex: chanPoint.Index,
		}
		rpcReq.Scope = &lnrpc.PolicyUpdateRequest_ChanPoint{
			ChanPoint: rpcChanPoint,
		}
	} else {
		rpcReq.Scope = &lnrpc.PolicyUpdateRequest_Global{
			Global: true,
		}
	}

	_, err := s.client.UpdateChannelPolicy(rpcCtx, rpcReq)
	return err
}

// RoutingPolicy holds the edge routing policy for a channel edge.
type RoutingPolicy struct {
	// TimeLockDelta is the required timelock delta for HTLCs forwarded
	// over the channel.
	TimeLockDelta uint32

	// MinHtlcMsat is the minimum HTLC size in milli-satoshis.
	MinHtlcMsat int64

	// MaxHtlcMsat the maximum HTLC size in milli-satoshis.
	MaxHtlcMsat uint64

	// FeeBaseMsat is the base fee charged regardless of the number of
	// milli-satoshis sent.
	FeeBaseMsat int64

	// FeeRateMilliMsat is the rate that the node will charge for
	// HTLCs for each millionth of a satoshi forwarded, in milli-satoshis.
	FeeRateMilliMsat int64

	// Disabled is true if the edge is disabled.
	Disabled bool

	// LastUpdate is the last update time for the edge policy.
	LastUpdate time.Time

	// CustomRecords is a set of feature id-value pairs that are used to
	// advertise additional information about an edge.
	CustomRecords map[uint64][]byte

	// InboundBaseFeeMsat is the inbound base fee charged regardless of the
	// number of milli-satoshis received in the channel.
	InboundBaseFeeMsat int32

	// InboundFeeRatePPM is the effective inbound fee rate in micro-satoshis
	// (parts per million).
	InboundFeeRatePPM int32
}

// ChannelEdge holds the channel edge information and routing policies.
type ChannelEdge struct {
	// ChannelID is the unique channel ID for the channel. The first 3 bytes
	// are the block height, the next 3 the index within the block, and the
	// last 2 bytes are the output index for the channel.
	ChannelID uint64

	// ChannelPoint is the funding outpoint of the channel.
	ChannelPoint string

	// Capacity is the total channel capacity.
	Capacity btcutil.Amount

	// Node1 holds the vertex of the first node.
	Node1 route.Vertex

	// Node2 holds the vertex of the second node.
	Node2 route.Vertex

	// Node1Policy holds the edge policy for the Node1 -> Node2 edge.
	Node1Policy *RoutingPolicy

	// Node2Policy holds the edge policy for the Node2 -> Node1 edge.
	Node2Policy *RoutingPolicy
}

// getRoutingPolicy converts an lnrpc.RoutingPolicy to RoutingPolicy.
func getRoutingPolicy(policy *lnrpc.RoutingPolicy) *RoutingPolicy {
	if policy == nil {
		return nil
	}

	return &RoutingPolicy{
		TimeLockDelta:      policy.TimeLockDelta,
		MinHtlcMsat:        policy.MinHtlc,
		MaxHtlcMsat:        policy.MaxHtlcMsat,
		FeeBaseMsat:        policy.FeeBaseMsat,
		FeeRateMilliMsat:   policy.FeeRateMilliMsat,
		Disabled:           policy.Disabled,
		LastUpdate:         time.Unix(int64(policy.LastUpdate), 0),
		CustomRecords:      policy.CustomRecords,
		InboundBaseFeeMsat: policy.InboundFeeBaseMsat,
		InboundFeeRatePPM:  policy.InboundFeeRateMilliMsat,
	}
}

// GetChanInfo returns the channel info for the passed channel, including the
// routing policy for both end.
func (s *lightningClient) GetChanInfo(ctx context.Context, channelID uint64) (
	*ChannelEdge, error) {

	rpcCtx, cancel := context.WithTimeout(ctx, s.timeout)
	defer cancel()

	rpcCtx = s.adminMac.WithMacaroonAuth(rpcCtx)

	rpcRes, err := s.client.GetChanInfo(rpcCtx, &lnrpc.ChanInfoRequest{
		ChanId: channelID,
	})
	if err != nil {
		return nil, err
	}

	return newChannelEdge(rpcRes)
}

func newChannelEdge(rpcRes *lnrpc.ChannelEdge) (*ChannelEdge, error) {
	vertex1, err := route.NewVertexFromStr(rpcRes.Node1Pub)
	if err != nil {
		return nil, err
	}

	vertex2, err := route.NewVertexFromStr(rpcRes.Node2Pub)
	if err != nil {
		return nil, err
	}

	return &ChannelEdge{
		ChannelID:    rpcRes.ChannelId,
		ChannelPoint: rpcRes.ChanPoint,
		Capacity:     btcutil.Amount(rpcRes.Capacity),
		Node1:        vertex1,
		Node2:        vertex2,
		Node1Policy:  getRoutingPolicy(rpcRes.Node1Policy),
		Node2Policy:  getRoutingPolicy(rpcRes.Node2Policy),
	}, nil
}

// ListPeers gets a list of pubkeys of the peers we are currently connected to.
func (s *lightningClient) ListPeers(ctx context.Context) ([]Peer,
	error) {

	rpcCtx, cancel := context.WithTimeout(ctx, s.timeout)
	defer cancel()

	rpcCtx = s.adminMac.WithMacaroonAuth(rpcCtx)

	resp, err := s.client.ListPeers(rpcCtx, &lnrpc.ListPeersRequest{})
	if err != nil {
		return nil, err
	}

	peers := make([]Peer, len(resp.Peers))
	for i, peer := range resp.Peers {
		pk, err := route.NewVertexFromStr(peer.PubKey)
		if err != nil {
			return nil, err
		}

		pingTime := time.Microsecond * time.Duration(peer.PingTime)

		var featureBits []lnwire.FeatureBit
		for rpcBit := range peer.Features {
			featureBits = append(
				featureBits, lnwire.FeatureBit(rpcBit),
			)
		}

		peerFeatures := lnwire.NewFeatureVector(
			lnwire.NewRawFeatureVector(featureBits...),
			lnwire.Features,
		)

		peers[i] = Peer{
			Pubkey:        pk,
			Address:       peer.Address,
			BytesSent:     peer.BytesSent,
			BytesReceived: peer.BytesRecv,
			Inbound:       peer.Inbound,
			PingTime:      pingTime,
			Sent:          btcutil.Amount(peer.SatSent),
			Received:      btcutil.Amount(peer.SatRecv),
			Features:      peerFeatures,
		}
	}

	return peers, err
}

// Connect attempts to connect to a peer at the host specified.
func (s *lightningClient) Connect(ctx context.Context, peer route.Vertex,
	host string, permanent bool) error {

	rpcCtx, cancel := context.WithTimeout(ctx, s.timeout)
	defer cancel()

	rpcCtx = s.adminMac.WithMacaroonAuth(rpcCtx)

	_, err := s.client.ConnectPeer(rpcCtx, &lnrpc.ConnectPeerRequest{
		Addr: &lnrpc.LightningAddress{
			Pubkey: peer.String(),
			Host:   host,
		},
		Perm: permanent,
	})

	return err
}

// SendCoins sends the passed amount of (or all) coins to the passed address.
// Either amount or sendAll must be specified, while confTarget, satsPerByte are
// optional and may be set to zero in which case automatic conf target and fee
// will be used. Returns the tx id upon success.
func (s *lightningClient) SendCoins(ctx context.Context, addr btcutil.Address,
	amount btcutil.Amount, sendAll bool, confTarget int32,
	satsPerByte int64, label string) (string, error) {

	rpcCtx, cancel := context.WithTimeout(ctx, s.timeout)
	defer cancel()

	rpcCtx = s.adminMac.WithMacaroonAuth(rpcCtx)

	req := &lnrpc.SendCoinsRequest{
		Addr:       addr.String(),
		Amount:     int64(amount),
		TargetConf: confTarget,
		SatPerByte: satsPerByte,
		SendAll:    sendAll,
		Label:      label,
	}

	resp, err := s.client.SendCoins(rpcCtx, req)
	if err != nil {
		return "", err
	}

	return resp.Txid, nil
}

// ChannelBalance returns a summary of our channel balances.
func (s *lightningClient) ChannelBalance(ctx context.Context) (*ChannelBalance,
	error) {

	rpcCtx, cancel := context.WithTimeout(ctx, s.timeout)
	defer cancel()

	rpcCtx = s.adminMac.WithMacaroonAuth(rpcCtx)

	resp, err := s.client.ChannelBalance(
		rpcCtx, &lnrpc.ChannelBalanceRequest{},
	)
	if err != nil {
		return nil, err
	}

	return &ChannelBalance{
		//nolint:staticcheck
		Balance: btcutil.Amount(resp.Balance),
		//nolint:staticcheck
		PendingBalance:    btcutil.Amount(resp.PendingOpenBalance),
		CustomChannelData: resp.CustomChannelData,
	}, nil
}

// GetNodeInfo returns node info for the pubkey provided.
func (s *lightningClient) GetNodeInfo(ctx context.Context, pubkey route.Vertex,
	includeChannels bool) (*NodeInfo, error) {

	rpcCtx, cancel := context.WithTimeout(ctx, s.timeout)
	defer cancel()

	rpcCtx = s.adminMac.WithMacaroonAuth(rpcCtx)

	nodeInfo, err := s.client.GetNodeInfo(rpcCtx, &lnrpc.NodeInfoRequest{
		PubKey:          hex.EncodeToString(pubkey[:]),
		IncludeChannels: includeChannels,
	})
	if err != nil {
		return nil, err
	}

	node, err := newNode(nodeInfo.Node)
	if err != nil {
		return nil, err
	}

	info := &NodeInfo{
		Node:          node,
		ChannelCount:  int(nodeInfo.NumChannels),
		TotalCapacity: btcutil.Amount(nodeInfo.TotalCapacity),
		Channels:      make([]ChannelEdge, len(nodeInfo.Channels)),
	}

	for i, channel := range nodeInfo.Channels {
		edge, err := newChannelEdge(channel)
		if err != nil {
			return nil, err
		}

		info.Channels[i] = *edge
	}

	return info, nil
}

// DescribeGraph returns our view of the graph.
func (s *lightningClient) DescribeGraph(ctx context.Context,
	includeUnannounced bool) (*Graph, error) {

	rpcCtx, cancel := context.WithTimeout(ctx, s.timeout)
	defer cancel()

	rpcCtx = s.adminMac.WithMacaroonAuth(rpcCtx)

	resp, err := s.client.DescribeGraph(rpcCtx, &lnrpc.ChannelGraphRequest{
		IncludeUnannounced: includeUnannounced,
	})
	if err != nil {
		return nil, err
	}

	graph := &Graph{
		Nodes: make([]Node, len(resp.Nodes)),
		Edges: make([]ChannelEdge, len(resp.Edges)),
	}

	for i, node := range resp.Nodes {
		nodeinfo, err := newNode(node)
		if err != nil {
			return nil, err
		}

		graph.Nodes[i] = *nodeinfo
	}

	for i, edge := range resp.Edges {
		chanEdge, err := newChannelEdge(edge)
		if err != nil {
			return nil, err
		}

		graph.Edges[i] = *chanEdge
	}

	return graph, nil
}

// SubscribeGraph allows a client to subscribe to gaph topology updates.
func (s *lightningClient) SubscribeGraph(ctx context.Context) (
	<-chan *GraphTopologyUpdate, <-chan error, error) {

	updateStream, err := s.client.SubscribeChannelGraph(
		s.adminMac.WithMacaroonAuth(ctx),
		&lnrpc.GraphTopologySubscription{},
	)
	if err != nil {
		return nil, nil, err
	}

	updates := make(chan *GraphTopologyUpdate)
	errChan := make(chan error, 1)

	s.wg.Add(1)
	go func() {
		defer s.wg.Done()

		for {
			rpcUpdate, err := updateStream.Recv()
			if err != nil {
				errChan <- err
				return
			}

			update, err := getGraphTopologyUpdate(rpcUpdate)
			if err != nil {
				errChan <- err
				return
			}

			select {
			case updates <- update:
			case <-ctx.Done():
				return
			}
		}
	}()

	return updates, errChan, nil
}

// getGraphTopologyUpdate converts an lnrpc.GraphTopologyUpdate to the higher
// level GraphTopologyUpdate.
func getGraphTopologyUpdate(update *lnrpc.GraphTopologyUpdate) (
	*GraphTopologyUpdate, error) {

	result := &GraphTopologyUpdate{
		NodeUpdates: make([]NodeUpdate, len(update.NodeUpdates)),
		ChannelEdgeUpdates: make(
			[]ChannelEdgeUpdate, len(update.ChannelUpdates),
		),
		ChannelCloseUpdates: make(
			[]ChannelCloseUpdate, len(update.ClosedChans),
		),
	}

	for i, nodeUpdate := range update.NodeUpdates {
		identityKey, err := route.NewVertexFromStr(
			nodeUpdate.IdentityKey,
		)
		if err != nil {
			return nil, err
		}

		result.NodeUpdates[i] = NodeUpdate{
			Addresses:   nodeUpdate.Addresses, // nolint:staticcheck
			IdentityKey: identityKey,
			Features: make(
				[]lnwire.FeatureBit, 0,
				len(nodeUpdate.Features),
			),
			Alias: nodeUpdate.Alias,
			Color: nodeUpdate.Color,
		}

		for featureBit := range nodeUpdate.Features {
			result.NodeUpdates[i].Features = append(
				result.NodeUpdates[i].Features,
				lnwire.FeatureBit(featureBit),
			)
		}
	}

	for i, channelUpdate := range update.ChannelUpdates {
		channelPoint, err := getOutPoint(
			channelUpdate.ChanPoint.GetFundingTxidBytes(),
			channelUpdate.ChanPoint.OutputIndex,
		)
		if err != nil {
			return nil, err
		}

		advertisingNode, err := route.NewVertexFromStr(
			channelUpdate.AdvertisingNode,
		)
		if err != nil {
			return nil, err
		}

		connectingNode, err := route.NewVertexFromStr(
			channelUpdate.ConnectingNode,
		)
		if err != nil {
			return nil, err
		}

		result.ChannelEdgeUpdates[i] = ChannelEdgeUpdate{
			ChannelID: lnwire.NewShortChanIDFromInt(
				channelUpdate.ChanId,
			),
			ChannelPoint: *channelPoint,
			Capacity:     btcutil.Amount(channelUpdate.Capacity),
			// Note: routing policy is always set in lnd's
			// rpcserver.go and therefore should never be nil.
			RoutingPolicy: *getRoutingPolicy(
				channelUpdate.RoutingPolicy,
			),
			AdvertisingNode: advertisingNode,
			ConnectingNode:  connectingNode,
		}
	}

	for i, closedChan := range update.ClosedChans {
		channelPoint, err := getOutPoint(
			closedChan.ChanPoint.GetFundingTxidBytes(),
			closedChan.ChanPoint.OutputIndex,
		)
		if err != nil {
			return nil, err
		}

		result.ChannelCloseUpdates[i] = ChannelCloseUpdate{
			ChannelID: lnwire.NewShortChanIDFromInt(
				closedChan.ChanId,
			),
			ChannelPoint: *channelPoint,
			Capacity:     btcutil.Amount(closedChan.Capacity),
			ClosedHeight: closedChan.ClosedHeight,
		}
	}

	return result, nil
}

// NetworkInfo returns stats regarding our view of the network.
func (s *lightningClient) NetworkInfo(ctx context.Context) (*NetworkInfo,
	error) {

	rpcCtx, cancel := context.WithTimeout(ctx, s.timeout)
	defer cancel()

	rpcCtx = s.adminMac.WithMacaroonAuth(rpcCtx)

	resp, err := s.client.GetNetworkInfo(rpcCtx, &lnrpc.NetworkInfoRequest{})
	if err != nil {
		return nil, err
	}

	return &NetworkInfo{
		GraphDiameter:        resp.GraphDiameter,
		AvgOutDegree:         resp.AvgOutDegree,
		MaxOutDegree:         resp.MaxOutDegree,
		NumNodes:             resp.NumNodes,
		NumChannels:          resp.NumChannels,
		TotalNetworkCapacity: btcutil.Amount(resp.TotalNetworkCapacity),
		AvgChannelSize:       btcutil.Amount(resp.AvgChannelSize),
		MinChannelSize:       btcutil.Amount(resp.MinChannelSize),
		MaxChannelSize:       btcutil.Amount(resp.MaxChannelSize),
		MedianChannelSize:    btcutil.Amount(resp.MedianChannelSizeSat),
		NumZombieChans:       resp.NumZombieChans,
	}, nil
}

// InvoiceSubscriptionRequest holds the parameters to specify from which update
// to start streaming.
type InvoiceSubscriptionRequest struct {
	// If specified (non-zero), then we'll first start by sending out
	// notifications for all added indexes with an add_index greater than this
	// value. This allows callers to catch up on any events they missed while they
	// weren't connected to the streaming RPC.
	AddIndex uint64

	// If specified (non-zero), then we'll first start by sending out
	// notifications for all settled indexes with an settle_index greater than
	// this value. This allows callers to catch up on any events they missed while
	// they weren't connected to the streaming RPC.
	SettleIndex uint64
}

// SubscribeInvoices subscribes a client to updates of newly added/settled invoices.
func (s *lightningClient) SubscribeInvoices(ctx context.Context,
	req InvoiceSubscriptionRequest) (<-chan *Invoice, <-chan error, error) {

	rpcCtx := s.adminMac.WithMacaroonAuth(ctx)
	invoiceStream, err := s.client.SubscribeInvoices(
		rpcCtx, &lnrpc.InvoiceSubscription{
			AddIndex:    req.AddIndex,
			SettleIndex: req.SettleIndex,
		},
	)
	if err != nil {
		return nil, nil, err
	}

	invoiceUpdates := make(chan *Invoice)
	streamErr := make(chan error, 1)

	// New invoices updates goroutine.
	s.wg.Add(1)
	go func() {
		defer s.wg.Done()
		defer close(streamErr)
		defer close(invoiceUpdates)

		for {
			rpcInvoice, err := invoiceStream.Recv()
			if err != nil {
				streamErr <- err
				return
			}
			invoice, err := unmarshalInvoice(rpcInvoice)
			if err != nil {
				streamErr <- err
				return
			}

			select {
			case invoiceUpdates <- invoice:
			case <-ctx.Done():
				return
			}
		}
	}()

	return invoiceUpdates, streamErr, nil
}

// MacaroonPermission is a struct that holds a permission entry, consisting of
// an entity and an action.
type MacaroonPermission struct {
	// Entity is the entity a permission grants access to.
	Entity string

	// Action is the action that is granted by a permission.
	Action string
}

// String returns the human readable representation of a permission.
func (p *MacaroonPermission) String() string {
	return fmt.Sprintf("%s:%s", p.Entity, p.Action)
}

// ListPermissions returns a list of all RPC method URIs and the macaroon
// permissions that are required to access them.
func (s *lightningClient) ListPermissions(
	ctx context.Context) (map[string][]MacaroonPermission, error) {

	rpcCtx, cancel := context.WithTimeout(ctx, s.timeout)
	defer cancel()

	rpcCtx = s.adminMac.WithMacaroonAuth(rpcCtx)
	perms, err := s.client.ListPermissions(
		rpcCtx, &lnrpc.ListPermissionsRequest{},
	)
	if err != nil {
		return nil, err
	}

	result := make(map[string][]MacaroonPermission)
	for methodURI, list := range perms.MethodPermissions {
		permissions := list.Permissions
		result[methodURI] = make([]MacaroonPermission, len(permissions))
		for idx, entry := range permissions {
			result[methodURI][idx] = MacaroonPermission{
				Entity: entry.Entity,
				Action: entry.Action,
			}
		}
	}

	return result, nil
}

// AcceptorFunction is the signature used for functions passed to our channel
// acceptor.
type AcceptorFunction func(context.Context,
	*AcceptorRequest) (*AcceptorResponse, error)

// ChannelAcceptor create a channel acceptor using the accept function passed
// in. The timeout provided will be used to timeout the passed accept closure
// when it exceeds the amount of time we allow. Note that this amount should be
// strictly less than lnd's chanacceptor timeout parameter.
func (s *lightningClient) ChannelAcceptor(ctx context.Context,
	timeout time.Duration, accept AcceptorFunction) (chan error, error) {

	acceptStream, err := s.client.ChannelAcceptor(
		s.adminMac.WithMacaroonAuth(ctx),
	)
	if err != nil {
		return nil, err
	}

	errChan := make(chan error, 1)

	s.wg.Add(1)
	go func() {
		defer s.wg.Done()

		for {
			select {
			case <-ctx.Done():
				errChan <- ctx.Err()
				return

			default:
			}

			request, err := acceptStream.Recv()
			if err != nil {
				errChan <- fmt.Errorf("channel acceptor "+
					"receive failed: %v", err)

				return
			}

			accReq, err := newAcceptorRequest(request)
			if err != nil {
				errChan <- fmt.Errorf("invalid request sent "+
					"from lnd: %v", err)

				return
			}

			// Create a child context for our accept function which
			// will timeout after the timeout period provided.
			ctxt, cancel := context.WithTimeout(ctx, timeout)

			resp, err := accept(ctxt, accReq)
			cancel()
			if err != nil {
				errChan <- fmt.Errorf("accept function "+
					"failed: %v", err)

				return
			}

			rpcResp := &lnrpc.ChannelAcceptResponse{
				Accept:          resp.Accept,
				PendingChanId:   request.PendingChanId,
				Error:           resp.Error,
				UpfrontShutdown: resp.UpfrontShutdown,
				CsvDelay:        resp.CsvDelay,
				ReserveSat:      resp.ReserveSat,
				InFlightMaxMsat: resp.InFlightMaxMsat,
				MaxHtlcCount:    resp.MaxHtlcCount,
				MinHtlcIn:       resp.MinHtlcIn,
				MinAcceptDepth:  resp.MinAcceptDepth,
				ZeroConf:        resp.ZeroConf,
			}

			if err := acceptStream.Send(rpcResp); err != nil {
				errChan <- fmt.Errorf("channel acceptor send "+
					"failed: %v", err)

				return
			}
		}
	}()

	return errChan, nil
}

// FundingStateStep is a funding related call that allows the execution
// of some preparatory steps for a funding workflow or manual
// progression of a funding workflow.
func (s *lightningClient) FundingStateStep(ctx context.Context,
	req *lnrpc.FundingTransitionMsg) (*lnrpc.FundingStateStepResp, error) {

	rpcCtx, cancel := context.WithTimeout(ctx, s.timeout)
	defer cancel()
	rpcCtx = s.adminMac.WithMacaroonAuth(rpcCtx)

	resp, err := s.client.FundingStateStep(rpcCtx, req)
	if err != nil {
		return nil, err
	}

	return resp, err
}

// unmarshallHop unmarshalls a single hop.
func unmarshallHop(rpcHop *lnrpc.Hop) (*Hop, error) {
	var pubKey *route.Vertex

	if rpcHop.PubKey != "" {
		vertex, err := route.NewVertexFromStr(rpcHop.PubKey)
		if err != nil {
			return nil, err
		}
		pubKey = &vertex
	}

	return &Hop{
		ChannelID:        rpcHop.ChanId,
		Expiry:           rpcHop.Expiry,
		AmtToForwardMsat: lnwire.MilliSatoshi(rpcHop.AmtToForwardMsat),
		FeeMsat:          lnwire.MilliSatoshi(rpcHop.FeeMsat),
		PubKey:           pubKey,
	}, nil
}

// QueryRoutes can query LND to return a route (with fees) between two vertices.
func (s *lightningClient) QueryRoutes(ctx context.Context,
	req QueryRoutesRequest) (*QueryRoutesResponse, error) {

	rpcCtx, cancel := context.WithTimeout(ctx, s.timeout)
	defer cancel()

	rpcCtx = s.adminMac.WithMacaroonAuth(rpcCtx)
	rpcReq := &lnrpc.QueryRoutesRequest{
		PubKey:  req.PubKey.String(),
		AmtMsat: int64(req.AmtMsat),
		FeeLimit: &lnrpc.FeeLimit{
			Limit: &lnrpc.FeeLimit_FixedMsat{
				FixedMsat: int64(req.FeeLimitMsat),
			},
		},
		UseMissionControl: req.UseMissionControl,
		TimePref:          req.TimePref,
	}

	if req.Source != nil {
		rpcReq.SourcePubKey = req.Source.String()
	}

	if req.MaxCltv != nil {
		rpcReq.CltvLimit = *req.MaxCltv
	}

	if req.LastHop != nil {
		rpcReq.LastHopPubkey = req.LastHop[:]
	}

	var err error
	rpcReq.RouteHints, err = marshallRouteHints(req.RouteHints)
	if err != nil {
		return nil, err
	}

	resp, err := s.client.QueryRoutes(rpcCtx, rpcReq)
	if err != nil {
		return nil, err
	}

	if len(resp.Routes) == 0 {
		return nil, ErrNoRouteFound
	}

	route := resp.Routes[0]
	hops := make([]*Hop, len(route.Hops))
	for i, rpcHop := range route.Hops {
		hops[i], err = unmarshallHop(rpcHop)
		if err != nil {
			return nil, err
		}
	}

	return &QueryRoutesResponse{
		TotalTimeLock: route.TotalTimeLock,
		Hops:          hops,
		TotalFeesMsat: lnwire.MilliSatoshi(route.TotalFeesMsat),
		TotalAmtMsat:  lnwire.MilliSatoshi(route.TotalAmtMsat),
	}, nil
}

// CheckMacaroonPermissions allows a client to check the validity of a macaroon.
func (s *lightningClient) CheckMacaroonPermissions(ctx context.Context,
	macaroon []byte, permissions []MacaroonPermission, fullMethod string) (bool,
	error) {

	rpcPermissions := make([]*lnrpc.MacaroonPermission, len(permissions))
	for idx, perm := range permissions {
		rpcPermissions[idx] = &lnrpc.MacaroonPermission{
			Entity: perm.Entity,
			Action: perm.Action,
		}
	}

	ctx = s.adminMac.WithMacaroonAuth(ctx)
	rpcCtx, cancel := context.WithTimeout(ctx, s.timeout)
	defer cancel()

	res, err := s.client.CheckMacaroonPermissions(
		rpcCtx, &lnrpc.CheckMacPermRequest{
			Macaroon:    macaroon,
			Permissions: rpcPermissions,
			FullMethod:  fullMethod,
		},
	)
	if err != nil {
		return false, err
	}

	return res.Valid, nil
}

// InterceptFunction is a function type for intercepting RPC calls from a
// middleware.
type InterceptFunction func(context.Context,
	*lnrpc.RPCMiddlewareRequest) (*lnrpc.RPCMiddlewareResponse, error)

// RegisterRPCMiddleware adds a new gRPC middleware to the interceptor chain. A
// gRPC middleware is software component external to lnd that aims to add
// additional business logic to lnd by observing/intercepting/validating
// incoming gRPC client requests and (if needed) replacing/overwriting outgoing
// messages before they're sent to the client.
func (s *lightningClient) RegisterRPCMiddleware(ctx context.Context,
	middlewareName, customCaveatName string, readOnly bool,
	timeout time.Duration, intercept InterceptFunction) (chan error, error) {

	interceptStream, err := s.client.RegisterRPCMiddleware(
		s.adminMac.WithMacaroonAuth(ctx),
	)
	if err != nil {
		return nil, err
	}

	// We are expected to send an initial registration message immediately.
	registerMsg := &lnrpc.RPCMiddlewareResponse{
		MiddlewareMessage: &lnrpc.RPCMiddlewareResponse_Register{
			Register: &lnrpc.MiddlewareRegistration{
				MiddlewareName:           middlewareName,
				CustomMacaroonCaveatName: customCaveatName,
				ReadOnlyMode:             readOnly,
			},
		},
	}
	if err := interceptStream.SendMsg(registerMsg); err != nil {
		return nil, err
	}

	// Wait for the registration complete message.
	var (
		registerChan = make(chan bool, 1)
		errChan      = make(chan error, 1)
	)

	// Read the first message in a goroutine because the Recv method blocks
	// until the message arrives.
	go func() {
		msg, err := interceptStream.Recv()
		if err != nil {
			log.Errorf("Could not receive from interceptor "+
				"stream: %v", err)

			errChan <- err
			return
		}

		registerChan <- msg.GetRegComplete()
	}()

	select {
	case err := <-errChan:
		return nil, err

	case registered := <-registerChan:
		if !registered {
			return nil, fmt.Errorf("expected a RegComplete " +
				"message but got none. Make sure lnd is " +
				"upgraded to a version supporting the new " +
				"RegComplete message")
		}
	}

	s.wg.Add(1)
	go func() {
		defer s.wg.Done()

		for {
			select {
			case <-ctx.Done():
				errChan <- ctx.Err()
				return

			default:
			}

			request, err := interceptStream.Recv()
			if err != nil {
				errChan <- fmt.Errorf("RPC middleware receive "+
					"failed: %v", err)

				return
			}

			// Create a child context for our accept function which
			// will time out after the timeout period provided.
			ctxt, cancel := context.WithTimeout(ctx, timeout)

			resp, err := intercept(ctxt, request)
			cancel()
			if err != nil {
				errChan <- fmt.Errorf("intercept function "+
					"failed: %v", err)

				return
			}

			if err := interceptStream.Send(resp); err != nil {
				errChan <- fmt.Errorf("RPC middleware send "+
					"failed: %v", err)

				return
			}
		}
	}()

	return errChan, nil
}

// SendCustomMessage sends a custom message to one of our existing peers. Note
// that lnd must already be connected to a peer to send it messages.
func (s *lightningClient) SendCustomMessage(ctx context.Context,
	msg CustomMessage) error {

	rpcCtx, cancel := context.WithTimeout(ctx, s.timeout)
	defer cancel()

	rpcCtx = s.adminMac.WithMacaroonAuth(rpcCtx)
	rpcReq := &lnrpc.SendCustomMessageRequest{
		Peer: msg.Peer[:],
		Type: msg.MsgType,
		Data: msg.Data,
	}

	_, err := s.client.SendCustomMessage(rpcCtx, rpcReq)
	return err
}

// SignMessage signs a message with this node's private key.
// The returned signature string is zbase32 encoded and pubkey
// recoverable, meaning that only the message digest and signature
// are needed for verification.
func (s *lightningClient) SignMessage(ctx context.Context,
	data []byte) (string, error) {

	rpcCtx := s.adminMac.WithMacaroonAuth(ctx)
	rpcReq := &lnrpc.SignMessageRequest{Msg: data}
	rpcRes, err := s.client.SignMessage(rpcCtx, rpcReq)
	if err != nil {
		return "", err
	}

	return rpcRes.Signature, nil
}

// VerifyMessage verifies a signature over a msg. The signature must
// be zbase32 encoded and signed by an active node in the resident
// node's channel database. In addition to returning the validity of
// the signature, VerifyMessage also returns the recovered pubkey
// from the signature.
func (s *lightningClient) VerifyMessage(ctx context.Context,
	data []byte, signature string) (bool, string, error) {

	rpcCtx := s.adminMac.WithMacaroonAuth(ctx)
	rpcReq := &lnrpc.VerifyMessageRequest{Msg: data, Signature: signature}
	rpcRes, err := s.client.VerifyMessage(rpcCtx, rpcReq)
	if err != nil {
		return false, "", err
	}

	return rpcRes.Valid, rpcRes.Pubkey, nil
}

// SubscribeCustomMessages subscribes to a stream of custom messages, optionally
// filtering by peer and message type. The channels returned will be closed
// when the subscription exits.
func (s *lightningClient) SubscribeCustomMessages(ctx context.Context) (
	<-chan CustomMessage, <-chan error, error) {

	rpcCtx := s.adminMac.WithMacaroonAuth(ctx)
	rpcReq := &lnrpc.SubscribeCustomMessagesRequest{}

	client, err := s.client.SubscribeCustomMessages(rpcCtx, rpcReq)
	if err != nil {
		return nil, nil, err
	}

	var (
		// Buffer error channel by 1 so that consumer reading from this
		// channel does not block our exit.
		errChan = make(chan error, 1)
		msgChan = make(chan CustomMessage)
	)

	s.wg.Add(1)
	go func() {
		defer func() {
			// Close channels on exit so that callers know the
			// subscription has finished.
			close(errChan)
			close(msgChan)

			s.wg.Done()
		}()

		for {
			msg, err := client.Recv()
			if err != nil {
				errChan <- fmt.Errorf("receive failed: %w", err)
				return
			}

			peer, err := route.NewVertexFromBytes(msg.Peer)
			if err != nil {
				errChan <- fmt.Errorf("invalid peer: %w", err)
				return
			}

			customMsg := CustomMessage{
				Peer:    peer,
				Data:    msg.Data,
				MsgType: msg.Type,
			}

			select {
			case msgChan <- customMsg:
			case <-ctx.Done():
				return
			}
		}
	}()

	return msgChan, errChan, nil
}

// SubscribeTransactions creates a uni-directional stream from the server to the
// client in which any newly discovered transactions relevant to the wallet are
// sent over.
func (s *lightningClient) SubscribeTransactions(
	ctx context.Context) (<-chan Transaction, <-chan error, error) {

	rpcCtx := s.adminMac.WithMacaroonAuth(ctx)

	// Even though SubscribeTransactions uses the same request RPC type as
	// ListTransactions, any parameters sent on the request are ignored...
	// There's no point exposing them here either.
	rpcReq := &lnrpc.GetTransactionsRequest{}

	client, err := s.client.SubscribeTransactions(rpcCtx, rpcReq)
	if err != nil {
		return nil, nil, err
	}

	var (
		// Buffer error channel by 1 so that consumer reading from this
		// channel does not block our exit.
		errChan = make(chan error, 1)
		txChan  = make(chan Transaction)
	)

	s.wg.Add(1)
	go func() {
		defer func() {
			// Close channels on exit so that callers know the
			// subscription has finished.
			close(errChan)
			close(txChan)

			s.wg.Done()
		}()

		for {
			rpcTx, err := client.Recv()
			if err != nil {
				errChan <- fmt.Errorf("receive failed: %w", err)
				return
			}

			tx, err := unmarshallTransaction(rpcTx)
			if err != nil {
				errChan <- fmt.Errorf("unmarshall failed: %w",
					err)
			}

			select {
			case txChan <- tx:
			case <-ctx.Done():
				return
			}
		}
	}()

	return txChan, errChan, nil
}

<<<<<<< HEAD
// NewAddress generates a new address for the lnd client.
func (s *lightningClient) NewAddress(ctx context.Context, addressType lnrpc.AddressType) (
	string, error) {

	rpcCtx, cancel := context.WithTimeout(ctx, s.timeout)
	defer cancel()

	rpcCtx = s.adminMac.WithMacaroonAuth(rpcCtx)

	resp, err := s.client.NewAddress(
		rpcCtx,
		&lnrpc.NewAddressRequest{
			Type: addressType,
		},
	)
	if err != nil {
		return "", err
	}

	return resp.Address, nil
}

// SendMany handles a request for a transaction that creates multiple specified outputs in parallel.
func (s *lightningClient) SendMany(ctx context.Context, txBatch map[string]int64, satPerVbyte uint64) (
	string, error) {

	rpcCtx, cancel := context.WithTimeout(ctx, s.timeout)
	defer cancel()

	rpcCtx = s.adminMac.WithMacaroonAuth(rpcCtx)

	resp, err := s.client.SendMany(
		rpcCtx,
		&lnrpc.SendManyRequest{
			AddrToAmount:     txBatch,
			SatPerVbyte:      satPerVbyte,
			SpendUnconfirmed: false,
		},
	)
	if err != nil {
		return "", err
	}

	return resp.Txid, nil
}

// EstimateFees estimates the total fees for a batch of transactions that pay the given
// amounts to the passed addresses.
func (s *lightningClient) EstimateFees(ctx context.Context, txBatch map[string]int64) (
	*lnrpc.EstimateFeeResponse, error) {

	rpcCtx, cancel := context.WithTimeout(ctx, s.timeout)
	defer cancel()

	rpcCtx = s.adminMac.WithMacaroonAuth(rpcCtx)
	resp, err := s.client.EstimateFee(
		rpcCtx,
		&lnrpc.EstimateFeeRequest{
			AddrToAmount: txBatch,
			TargetConf:   2, // confirm within x blocks
			MinConfs:     1, // use utxos with a minimum conf of x blocks
		},
	)
	if err != nil {
		return resp, err
	}

	return resp, nil
=======
// ListAliases returns the set of all aliases that have ever existed with their
// confirmed SCID (if it exists) and/or the base SCID (in the case of zero
// conf).
func (s *lightningClient) ListAliases(
	ctx context.Context) ([]*lnrpc.AliasMap, error) {

	res, err := s.client.ListAliases(ctx, &lnrpc.ListAliasesRequest{})
	if err != nil {
		return nil, err
	}

	return res.AliasMaps, nil
>>>>>>> c4203f03
}<|MERGE_RESOLUTION|>--- conflicted
+++ resolved
@@ -457,13 +457,11 @@
 	// may be used for this channel. This array can be empty.
 	AliasScids []uint64
 
-<<<<<<< HEAD
 	PeerAlias string
-=======
+
 	// CustomChannelData is an optional field that can be used to store
 	// data for custom channels.
 	CustomChannelData []byte
->>>>>>> c4203f03
 }
 
 func (s *lightningClient) newChannelInfo(channel *lnrpc.Channel) (*ChannelInfo,
@@ -505,15 +503,10 @@
 		RemoteConstraints: newChannelConstraint(
 			channel.RemoteConstraints,
 		),
-<<<<<<< HEAD
-		ZeroConf:     channel.ZeroConf,
-		ZeroConfScid: channel.ZeroConfConfirmedScid,
-		PeerAlias:    channel.PeerAlias,
-=======
 		ZeroConf:          channel.ZeroConf,
 		ZeroConfScid:      channel.ZeroConfConfirmedScid,
+		PeerAlias:         channel.PeerAlias,
 		CustomChannelData: channel.CustomChannelData,
->>>>>>> c4203f03
 	}
 
 	chanInfo.AliasScids = make([]uint64, len(channel.AliasScids))
@@ -1171,13 +1164,10 @@
 		commitmentType = new(lnwallet.CommitmentType)
 		*commitmentType = lnwallet.CommitmentTypeSimpleTaproot
 
-<<<<<<< HEAD
-=======
 	case lnrpc.CommitmentType_SIMPLE_TAPROOT_OVERLAY:
 		commitmentType = new(lnwallet.CommitmentType)
 		*commitmentType = lnwallet.CommitmentTypeSimpleTaprootOverlay
 
->>>>>>> c4203f03
 	default:
 		return nil, fmt.Errorf("unhandled commitment type %v",
 			req.CommitmentType)
@@ -4460,7 +4450,6 @@
 	return txChan, errChan, nil
 }
 
-<<<<<<< HEAD
 // NewAddress generates a new address for the lnd client.
 func (s *lightningClient) NewAddress(ctx context.Context, addressType lnrpc.AddressType) (
 	string, error) {
@@ -4529,7 +4518,8 @@
 	}
 
 	return resp, nil
-=======
+}
+
 // ListAliases returns the set of all aliases that have ever existed with their
 // confirmed SCID (if it exists) and/or the base SCID (in the case of zero
 // conf).
@@ -4542,5 +4532,4 @@
 	}
 
 	return res.AliasMaps, nil
->>>>>>> c4203f03
 }