--- conflicted
+++ resolved
@@ -128,12 +128,7 @@
 		opts ...ListTransactionsOption) ([]Transaction, error)
 
 	// ListChannels retrieves all channels of the backing lnd node.
-<<<<<<< HEAD
 	ListChannels(ctx context.Context, input *lnrpc.ListChannelsRequest) ([]ChannelInfo, error)
-=======
-	ListChannels(ctx context.Context, activeOnly, publicOnly bool,
-		opts ...ListChannelsOption) ([]ChannelInfo, error)
->>>>>>> c035e8e9
 
 	// PendingChannels returns a list of lnd's pending channels.
 	PendingChannels(ctx context.Context) (*PendingChannels, error)
@@ -462,13 +457,7 @@
 	// may be used for this channel. This array can be empty.
 	AliasScids []uint64
 
-<<<<<<< HEAD
 	PeerAlias string
-=======
-	// CustomChannelData is an optional field that can be used to store
-	// data for custom channels.
-	CustomChannelData []byte
->>>>>>> c035e8e9
 }
 
 func (s *lightningClient) newChannelInfo(channel *lnrpc.Channel) (*ChannelInfo,
@@ -510,15 +499,9 @@
 		RemoteConstraints: newChannelConstraint(
 			channel.RemoteConstraints,
 		),
-<<<<<<< HEAD
 		ZeroConf:     channel.ZeroConf,
 		ZeroConfScid: channel.ZeroConfConfirmedScid,
 		PeerAlias:    channel.PeerAlias,
-=======
-		ZeroConf:          channel.ZeroConf,
-		ZeroConfScid:      channel.ZeroConfConfirmedScid,
-		CustomChannelData: channel.CustomChannelData,
->>>>>>> c035e8e9
 	}
 
 	chanInfo.AliasScids = make([]uint64, len(channel.AliasScids))
@@ -1176,13 +1159,10 @@
 		commitmentType = new(lnwallet.CommitmentType)
 		*commitmentType = lnwallet.CommitmentTypeSimpleTaproot
 
-<<<<<<< HEAD
-=======
 	case lnrpc.CommitmentType_SIMPLE_TAPROOT_OVERLAY:
 		commitmentType = new(lnwallet.CommitmentType)
 		*commitmentType = lnwallet.CommitmentTypeSimpleTaprootOverlay
-
->>>>>>> c035e8e9
+    
 	default:
 		return nil, fmt.Errorf("unhandled commitment type %v",
 			req.CommitmentType)
@@ -2008,35 +1988,17 @@
 }
 
 // ListChannels retrieves all channels of the backing lnd node.
-<<<<<<< HEAD
 func (s *lightningClient) ListChannels(
 	ctx context.Context,
 	input *lnrpc.ListChannelsRequest,
 ) ([]ChannelInfo, error) {
-=======
-func (s *lightningClient) ListChannels(ctx context.Context, activeOnly,
-	publicOnly bool, opts ...ListChannelsOption) ([]ChannelInfo, error) {
->>>>>>> c035e8e9
 
 	rpcCtx, cancel := context.WithTimeout(ctx, s.timeout)
 	defer cancel()
 
-	request := &lnrpc.ListChannelsRequest{
-		ActiveOnly: activeOnly,
-		PublicOnly: publicOnly,
-	}
-
-	for _, opt := range opts {
-		opt(request)
-	}
-
 	response, err := s.client.ListChannels(
-<<<<<<< HEAD
 		s.adminMac.WithMacaroonAuth(rpcCtx),
 		input,
-=======
-		s.adminMac.WithMacaroonAuth(rpcCtx), request,
->>>>>>> c035e8e9
 	)
 	if err != nil {
 		return nil, err
@@ -4528,7 +4490,6 @@
 	return txChan, errChan, nil
 }
 
-<<<<<<< HEAD
 // NewAddress generates a new address for the lnd client.
 func (s *lightningClient) NewAddress(ctx context.Context, addressType lnrpc.AddressType) (
 	string, error) {
@@ -4597,7 +4558,8 @@
 	}
 
 	return resp, nil
-=======
+}
+
 // ListAliases returns the set of all aliases that have ever existed with their
 // confirmed SCID (if it exists) and/or the base SCID (in the case of zero
 // conf).
@@ -4610,5 +4572,4 @@
 	}
 
 	return res.AliasMaps, nil
->>>>>>> c035e8e9
 }