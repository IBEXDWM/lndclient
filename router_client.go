package lndclient

import (
	"context"
	"crypto/rand"
	"errors"
	"fmt"
	"io"
	"sync"
	"time"

	"github.com/btcsuite/btcd/btcutil"
	"github.com/btcsuite/btcd/wire"
	"github.com/lightningnetwork/lnd/channeldb"
	invpkg "github.com/lightningnetwork/lnd/invoices"
	"github.com/lightningnetwork/lnd/lnrpc"
	"github.com/lightningnetwork/lnd/lnrpc/routerrpc"
	"github.com/lightningnetwork/lnd/lntypes"
	"github.com/lightningnetwork/lnd/lnwire"
	"github.com/lightningnetwork/lnd/record"
	"github.com/lightningnetwork/lnd/routing/route"
	"github.com/lightningnetwork/lnd/zpay32"
	"google.golang.org/grpc"
	"google.golang.org/grpc/codes"
	"google.golang.org/grpc/status"
)

// ErrRouterShuttingDown is returned when a long-lived call is killed because
// the router is shutting down.
var ErrRouterShuttingDown = errors.New("router shutting down")

// RouterClient exposes payment functionality.
type RouterClient interface {
	ServiceClient[routerrpc.RouterClient]

	// SendPayment attempts to route a payment to the final destination. The
	// call returns a payment update stream and an error stream.
	SendPayment(ctx context.Context, request SendPaymentRequest) (
		chan PaymentStatus, chan error, error)

	// TrackPayment picks up a previously started payment and returns a
	// payment update stream and an error stream.
	TrackPayment(ctx context.Context, hash lntypes.Hash) (
		chan PaymentStatus, chan error, error)

	// EstimateRouteFee uses the channel router's internal state to estimate
	// the routing cost of the given amount to the destination node.
	EstimateRouteFee(ctx context.Context, dest route.Vertex,
		amt btcutil.Amount) (lnwire.MilliSatoshi, error)

	// SubscribeHtlcEvents subscribes to a stream of htlc events from the
	// router.
	SubscribeHtlcEvents(ctx context.Context) (<-chan *routerrpc.HtlcEvent,
		<-chan error, error)

	// InterceptHtlcs intercepts htlcs, using the handling function provided
	// to respond to htlcs. This function blocks, and can be terminated by
	// canceling the context provided. The handler provided should exit on
	// context cancel, and must be thread-safe. On exit, all htlcs that are
	// currently held will be released by lnd.
	InterceptHtlcs(ctx context.Context,
		handler HtlcInterceptHandler) error

	// QueryMissionControl will query Mission Control state from lnd.
	QueryMissionControl(ctx context.Context) ([]MissionControlEntry, error)

	// ImportMissionControl imports a set of pathfinding results to lnd.
	ImportMissionControl(ctx context.Context,
		entries []MissionControlEntry, force bool) error

	// ResetMissionControl resets the Mission Control state of lnd.
	ResetMissionControl(ctx context.Context) error

	// UpdateChanStatus attempts to manually set the state of a channel
	// (enabled, disabled, or auto).
	UpdateChanStatus(ctx context.Context,
		channel *wire.OutPoint, action routerrpc.ChanStatusAction) error

	// XAddLocalChanAlias is an experimental method that allows the caller
	// to add a local channel alias to the router. This is only a locally
	// stored alias, and will not be communicated to the channel peer via
	// any message. Therefore, routing over such an alias will only work if
	// the peer also calls this same RPC on their end.
	XAddLocalChanAlias(ctx context.Context, alias,
		baseScid lnwire.ShortChannelID) error

	// XDeleteLocalChanAlias is an experimental method that allows the
	// caller to remove a local channel alias in the router. The deletion
	// will not be communicated to the channel peer via any message.
	XDeleteLocalChanAlias(ctx context.Context, alias,
		baseScid lnwire.ShortChannelID) error
}

// PaymentStatus describe the state of a payment.
type PaymentStatus struct {
	State lnrpc.Payment_PaymentStatus

	// FailureReason is the reason why the payment failed. Only set when
	// State is Failed.
	FailureReason lnrpc.PaymentFailureReason

	Preimage      lntypes.Preimage
	Fee           lnwire.MilliSatoshi
	Value         lnwire.MilliSatoshi
	InFlightAmt   lnwire.MilliSatoshi
	InFlightHtlcs int

	Htlcs []*HtlcAttempt
}

func (p PaymentStatus) String() string {
	text := fmt.Sprintf("state=%v", p.State)
	if p.State == lnrpc.Payment_IN_FLIGHT {
		text += fmt.Sprintf(", inflight_htlcs=%v, inflight_amt=%v",
			p.InFlightHtlcs, p.InFlightAmt)
	}

	return text
}

// HtlcAttempt provides information about a htlc sent as part of a payment.
type HtlcAttempt struct {
	// The status of the HTLC.
	Status lnrpc.HTLCAttempt_HTLCStatus

	// The route taken by this HTLC.
	Route *lnrpc.Route

	// AttemptTime is the time that the htlc was dispatched.
	AttemptTime time.Time

	// ResolveTime is the time the htlc was settled or failed.
	ResolveTime time.Time

	// Failure will be non-nil if the htlc failed, and provides more
	// information about the payment failure.
	Failure *HtlcFailure

	// Preimage is the preimage that was used to settle the payment.
	Preimage lntypes.Preimage
}

// AmountInFlight returns the amount in flight for this htlc attempt that
// contributes to paying the final recipient, if any.
func (h *HtlcAttempt) AmountInFlight() lnwire.MilliSatoshi {
	if h.Status != lnrpc.HTLCAttempt_IN_FLIGHT {
		return 0
	}

	if h.Route == nil || h.Route.Hops == nil {
		return 0
	}

	lastHop := h.Route.Hops[len(h.Route.Hops)-1]
	return lnwire.MilliSatoshi(lastHop.AmtToForwardMsat)
}

// String returns a string representation of a htlc attempt.
func (h *HtlcAttempt) String() string {
	return fmt.Sprintf("Htlc attempt status: %v, attempted at: %v, "+
		"resolved at: %v, preimage: %v", h.Status, h.AttemptTime,
		h.ResolveTime, h.Preimage)
}

// NewHtlcAttempt creates a htlc attempt from its rpc counterpart.
func NewHtlcAttempt(rpcAttempt *lnrpc.HTLCAttempt) (*HtlcAttempt, error) {
	attempt := &HtlcAttempt{
		Status: rpcAttempt.Status,
		Route:  rpcAttempt.Route,
	}

	if rpcAttempt.AttemptTimeNs != 0 {
		attempt.AttemptTime = time.Unix(0, rpcAttempt.AttemptTimeNs)
	}

	if rpcAttempt.ResolveTimeNs != 0 {
		attempt.ResolveTime = time.Unix(0, rpcAttempt.ResolveTimeNs)
	}

	if rpcAttempt.Failure != nil {
		attempt.Failure = NewHtlcFailure(rpcAttempt.Failure)
	}

	if rpcAttempt.Preimage != nil {
		var err error
		attempt.Preimage, err = lntypes.MakePreimage(
			rpcAttempt.Preimage,
		)
		if err != nil {
			return nil, err
		}
	}

	return attempt, nil
}

// HtlcFailure provides information about a htlc attempt failure.
type HtlcFailure struct {
	// Code is the failure code as defined in the lightning spec.
	Code lnrpc.Failure_FailureCode

	// FailureSourceIndex is the position in the path of the intermediate
	// or final node that generated the failure message. A value of 0
	// indicates that the failure occurred at the sender.
	FailureSourceIndex uint32
}

// String returns a string representation of a htlc failure.
func (h *HtlcFailure) String() string {
	return fmt.Sprintf("Htlc failure code: %v, index: %v", h.Code,
		h.FailureSourceIndex)
}

// NewHtlcFailure creates a htlc failure from its rpc counterpart.
func NewHtlcFailure(rpcFailure *lnrpc.Failure) *HtlcFailure {
	if rpcFailure == nil {
		return nil
	}

	return &HtlcFailure{
		Code:               rpcFailure.Code,
		FailureSourceIndex: rpcFailure.FailureSourceIndex,
	}
}

// SendPaymentRequest defines the payment parameters for a new payment.
type SendPaymentRequest struct {
	// Invoice is an encoded payment request. The individual payment
	// parameters Target, Amount, PaymentHash, FinalCLTVDelta and RouteHints
	// are only processed when the Invoice field is empty.
	Invoice string

	// MaxFee is the fee limit for this payment.
	MaxFee btcutil.Amount

	// MaxFeeMsat is the fee limit for this payment in millisatoshis.
	// MaxFee and MaxFeeMsat are mutually exclusive.
	MaxFeeMsat lnwire.MilliSatoshi

	// MaxCltv is the maximum timelock for this payment. If nil, there is no
	// maximum.
	MaxCltv *int32

	// OutgoingChanIds is a restriction on the set of possible outgoing
	// channels. If nil or empty, there is no restriction.
	OutgoingChanIds []uint64

	// Timeout is the payment loop timeout. After this time, no new payment
	// attempts will be started.
	Timeout time.Duration

	// Target is the node in which the payment should be routed towards.
	Target route.Vertex

	// Amount is the value of the payment to send through the network in
	// satoshis.
	Amount btcutil.Amount

	// PaymentHash is the r-hash value to use within the HTLC extended to
	// the first hop.
	PaymentHash *lntypes.Hash

	// FinalCLTVDelta is the CTLV expiry delta to use for the _final_ hop
	// in the route. This means that the final hop will have a CLTV delta
	// of at least: currentHeight + FinalCLTVDelta.
	FinalCLTVDelta uint16

	// RouteHints represents the different routing hints that can be used to
	// assist a payment in reaching its destination successfully. These
	// hints will act as intermediate hops along the route.
	//
	// NOTE: This is optional unless required by the payment. When providing
	// multiple routes, ensure the hop hints within each route are chained
	// together and sorted in forward order in order to reach the
	// destination successfully.
	RouteHints [][]zpay32.HopHint

	// LastHopPubkey is the pubkey of the last hop of the route taken
	// for this payment. If empty, any hop may be used.
	LastHopPubkey *route.Vertex

	// MaxParts is the maximum number of partial payments that may be used
	// to complete the full amount.
	MaxParts uint32

	// KeySend is set to true if the tlv payload will include the preimage.
	KeySend bool

	// CustomRecords holds the custom TLV records that will be added to the
	// payment.
	CustomRecords map[uint64][]byte

	// If set, circular payments to self are permitted.
	AllowSelfPayment bool

<<<<<<< HEAD
	// Payment secret
	PaymentAddr []byte

	// The time preference for this payment. Set to -1 to optimize for fees only, to 1 to optimize for reliability only
	// or a value in between for a mix.
	TimePref float64
=======
	// The time preference for this payment. Set to -1 to optimize for fees
	// only, to 1 to optimize for reliability only or a value in-between for
	// a mix.
	TimePref float64

	// AMP is set to true if the payment should be an AMP payment.
	AMP bool

	// Cancelable controls if the payment can be interrupted manually by
	// canceling the payment context, even before the payment timeout is
	// reached. Note that the payment may still succeed after cancellation,
	// as in-flight attempts can still settle afterward. Canceling will only
	// prevent further attempts from being sent.
	Cancelable bool

	// FirstHopCustomRecords holds the custom TLV records should be sent to
	// the first hop as part of the wire message.
	FirstHopCustomRecords map[uint64][]byte
>>>>>>> c4203f03
}

// InterceptedHtlc contains information about a htlc that was intercepted in
// lnd's switch.
type InterceptedHtlc struct {
	// IncomingCircuitKey is lnd's unique identfier for the incoming htlc.
	IncomingCircuitKey invpkg.CircuitKey

	// Hash is the payment hash for the htlc. This may not be unique for
	// MPP htlcs.
	Hash lntypes.Hash

	// AmountInMsat is the incoming htlc amount.
	AmountInMsat lnwire.MilliSatoshi

	// AmountOutMsat is the outgoing htlc amount.
	AmountOutMsat lnwire.MilliSatoshi

	// IncomingExpiryHeight is the expiry height of the incoming htlc.
	IncomingExpiryHeight uint32

	// OutgoingExpiryHeight is the expiry height of the outgoing htlcs.
	OutgoingExpiryHeight uint32

	// OutgoingChannelID is the outgoing channel id proposed by the sender.
	// Since lnd has non-strict forwarding, this may not be the channel that
	// the htlc ends up being forwarded on.
	OutgoingChannelID lnwire.ShortChannelID

	// CustomRecords holds the custom TLV records that were added to the
	// payment.
	CustomRecords map[uint64][]byte

	// OnionBlob is the onion blob for the next hop.
	OnionBlob []byte

	// InWireCustomRecords are custom records sent by the sender that were
	// only present in the wire message and not the onion itself.
	InWireCustomRecords map[uint64][]byte
}

// HtlcInterceptHandler is a function signature for handling code for htlc
// interception.
type HtlcInterceptHandler func(context.Context,
	InterceptedHtlc) (*InterceptedHtlcResponse, error)

// InterceptorAction represents the different actions we can take for an
// intercepted htlc.
type InterceptorAction uint8

const (
	// InterceptorActionSettle indicates that an intercepted htlc should
	// be settled.
	InterceptorActionSettle InterceptorAction = iota

	// InterceptorActionFail indicates that an intercepted htlc should be
	// failed.
	InterceptorActionFail

	// InterceptorActionResume indicates that an intercepted hltc should be
	// resumed as normal.
	InterceptorActionResume

	// InterceptorActionResumeModified indicates that an intercepted hltc
	// should be resumed as normal, but with modifications.
	InterceptorActionResumeModified
)

// InterceptedHtlcResponse contains the actions that must be taken for an
// intercepted htlc.
type InterceptedHtlcResponse struct {
	// Preimage is the preimage to settle a htlc with, this value must be
	// set if the interceptor action is to settle.
	Preimage *lntypes.Preimage

	// Action is the action that should be taken for the htlc that is
	// intercepted.
	Action InterceptorAction

	// IncomingAmount is the amount that should be used to validate the
	// incoming htlc. This might be different from the actual HTLC amount
	// for custom channels.
	IncomingAmount lnwire.MilliSatoshi

	// OutgoingAmount is the amount that should be set on the HTLC that is
	// forwarded.
	OutgoingAmount lnwire.MilliSatoshi

	// CustomRecords are the custom records that should be added to the
	// outgoing/forwarded HTLC.
	CustomRecords map[uint64][]byte
}

// routerClient is a wrapper around the generated routerrpc proxy.
type routerClient struct {
	client       routerrpc.RouterClient
	routerKitMac serializedMacaroon
	timeout      time.Duration
	quitOnce     sync.Once
	quit         chan struct{}
	wg           sync.WaitGroup
}

// A compile time check to ensure that routerClient implements the RouterClient
// interface.
var _ RouterClient = (*routerClient)(nil)

func newRouterClient(conn grpc.ClientConnInterface,
	routerKitMac serializedMacaroon, timeout time.Duration) *routerClient {

	return &routerClient{
		client:       routerrpc.NewRouterClient(conn),
		routerKitMac: routerKitMac,
		timeout:      timeout,
		quit:         make(chan struct{}),
	}
}

// WaitForFinished sends the signal for the router client to shut down and waits
// for all goroutines to exit.
func (r *routerClient) WaitForFinished() {
	r.quitOnce.Do(func() {
		close(r.quit)
	})

	r.wg.Wait()
}

// RawClientWithMacAuth returns a context with the proper macaroon
// authentication, the default RPC timeout, and the raw client.
func (r *routerClient) RawClientWithMacAuth(
	parentCtx context.Context) (context.Context, time.Duration,
	routerrpc.RouterClient) {

	return r.routerKitMac.WithMacaroonAuth(parentCtx), r.timeout, r.client
}

// SendPayment attempts to route a payment to the final destination. The call
// returns a payment update stream and an error stream.
func (r *routerClient) SendPayment(ctx context.Context,
	request SendPaymentRequest) (chan PaymentStatus, chan error, error) {

	rpcCtx := r.routerKitMac.WithMacaroonAuth(ctx)
	rpcReq := &routerrpc.SendPaymentRequest{
<<<<<<< HEAD
		FeeLimitSat:      int64(request.MaxFee),
		FeeLimitMsat:     int64(request.MaxFeeMsat),
		PaymentRequest:   request.Invoice,
		TimeoutSeconds:   int32(request.Timeout.Seconds()),
		MaxParts:         request.MaxParts,
		OutgoingChanIds:  request.OutgoingChanIds,
		AllowSelfPayment: request.AllowSelfPayment,
		PaymentAddr:      request.PaymentAddr,
		Amt:              int64(request.Amount),
		TimePref:         request.TimePref,
=======
		FeeLimitSat:           int64(request.MaxFee),
		FeeLimitMsat:          int64(request.MaxFeeMsat),
		PaymentRequest:        request.Invoice,
		TimeoutSeconds:        int32(request.Timeout.Seconds()),
		MaxParts:              request.MaxParts,
		OutgoingChanIds:       request.OutgoingChanIds,
		AllowSelfPayment:      request.AllowSelfPayment,
		Amp:                   request.AMP,
		TimePref:              request.TimePref,
		Cancelable:            request.Cancelable,
		FirstHopCustomRecords: request.FirstHopCustomRecords,
>>>>>>> c4203f03
	}
	if request.MaxCltv != nil {
		rpcReq.CltvLimit = *request.MaxCltv
	}

	if request.LastHopPubkey != nil {
		rpcReq.LastHopPubkey = request.LastHopPubkey[:]
	}

	rpcReq.DestCustomRecords = request.CustomRecords

	if request.KeySend {
		if request.PaymentHash != nil {
			return nil, nil, fmt.Errorf("keysend payment must not " +
				"include a preset payment hash")
		}

		var preimage lntypes.Preimage
		if _, err := rand.Read(preimage[:]); err != nil {
			return nil, nil, err
		}

		if rpcReq.DestCustomRecords == nil {
			rpcReq.DestCustomRecords = make(map[uint64][]byte)
		}

		// Override the payment hash.
		rpcReq.DestCustomRecords[record.KeySendType] = preimage[:]
		hash := preimage.Hash()
		request.PaymentHash = &hash
	}

	// Only if there is no payment request set, we will parse the individual
	// payment parameters.
	if request.Invoice == "" {
		rpcReq.Dest = request.Target[:]
		rpcReq.Amt = int64(request.Amount)
		rpcReq.PaymentHash = request.PaymentHash[:]
		rpcReq.FinalCltvDelta = int32(request.FinalCLTVDelta)

		routeHints, err := marshallRouteHints(request.RouteHints)
		if err != nil {
			return nil, nil, err
		}
		rpcReq.RouteHints = routeHints
	}

	stream, err := r.client.SendPaymentV2(rpcCtx, rpcReq)
	if err != nil {
		return nil, nil, err
	}

	return r.trackPayment(ctx, stream)
}

// TrackPayment picks up a previously started payment and returns a payment
// update stream and an error stream.
func (r *routerClient) TrackPayment(ctx context.Context,
	hash lntypes.Hash) (chan PaymentStatus, chan error, error) {

	ctx = r.routerKitMac.WithMacaroonAuth(ctx)
	stream, err := r.client.TrackPaymentV2(
		ctx, &routerrpc.TrackPaymentRequest{
			PaymentHash: hash[:],
		},
	)
	if err != nil {
		return nil, nil, err
	}

	return r.trackPayment(ctx, stream)
}

// trackPayment takes an update stream from either a SendPayment or a
// TrackPayment rpc call and converts it into distinct update and error streams.
// Once the payment reaches a final state, the status and error channels will
// be closed to signal that we are finished sending into them.
func (r *routerClient) trackPayment(ctx context.Context,
	stream routerrpc.Router_TrackPaymentV2Client) (chan PaymentStatus,
	chan error, error) {

	statusChan := make(chan PaymentStatus)
	errorChan := make(chan error, 1)
	go func() {
		for {
			payment, err := stream.Recv()
			if err != nil {
				// If we get an EOF error, the payment has
				// reached a final state and the server is
				// finished sending us updates. We close both
				// channels to signal that we are done sending
				// values on them and return.
				if err == io.EOF {
					close(statusChan)
					close(errorChan)
					return
				}

				switch status.Convert(err).Code() {
				// NotFound is only expected as a response to
				// TrackPayment.
				case codes.NotFound:
					err = channeldb.ErrPaymentNotInitiated

				// NotFound is only expected as a response to
				// SendPayment.
				case codes.AlreadyExists:
					err = channeldb.ErrAlreadyPaid
				}

				errorChan <- err
				return
			}

			status, err := unmarshallPaymentStatus(payment)
			if err != nil {
				errorChan <- err
				return
			}

			select {
			case statusChan <- *status:
			case <-ctx.Done():
				return
			}
		}
	}()

	return statusChan, errorChan, nil
}

// EstimateRouteFee uses the channel router's internal state to estimate the
// routing cost of the given amount to the destination node.
func (r *routerClient) EstimateRouteFee(ctx context.Context, dest route.Vertex,
	amt btcutil.Amount) (lnwire.MilliSatoshi, error) {

	rpcCtx := r.routerKitMac.WithMacaroonAuth(ctx)
	rpcReq := &routerrpc.RouteFeeRequest{
		Dest:   dest[:],
		AmtSat: int64(amt),
	}

	rpcRes, err := r.client.EstimateRouteFee(rpcCtx, rpcReq)
	if err != nil {
		return 0, err
	}

	return lnwire.MilliSatoshi(rpcRes.RoutingFeeMsat), nil
}

// unmarshallPaymentStatus converts an rpc status update to the PaymentStatus
// type that is used throughout the application.
func unmarshallPaymentStatus(rpcPayment *lnrpc.Payment) (
	*PaymentStatus, error) {

	status := PaymentStatus{
		State: rpcPayment.Status,
		Htlcs: make([]*HtlcAttempt, len(rpcPayment.Htlcs)),
	}

	switch status.State {
	case lnrpc.Payment_SUCCEEDED:
		if rpcPayment.PaymentPreimage != "" {
			preimage, err := lntypes.MakePreimageFromStr(
				rpcPayment.PaymentPreimage,
			)
			if err != nil {
				return nil, err
			}
			status.Preimage = preimage
		}
		status.Fee = lnwire.MilliSatoshi(rpcPayment.FeeMsat)
		status.Value = lnwire.MilliSatoshi(rpcPayment.ValueMsat)

	case lnrpc.Payment_FAILED:
		status.FailureReason = rpcPayment.FailureReason
	}

	for i, htlc := range rpcPayment.Htlcs {
		attempt, err := NewHtlcAttempt(htlc)
		if err != nil {
			return nil, err
		}
		status.Htlcs[i] = attempt

		if htlc.Status != lnrpc.HTLCAttempt_IN_FLIGHT {
			continue
		}

		status.InFlightHtlcs++
		status.InFlightAmt += attempt.AmountInFlight()
	}

	return &status, nil
}

// marshallRouteHints marshalls a list of route hints.
func marshallRouteHints(routeHints [][]zpay32.HopHint) (
	[]*lnrpc.RouteHint, error) {

	rpcRouteHints := make([]*lnrpc.RouteHint, 0, len(routeHints))
	for _, routeHint := range routeHints {
		rpcRouteHint := make(
			[]*lnrpc.HopHint, 0, len(routeHint),
		)
		for _, hint := range routeHint {
			rpcHint, err := marshallHopHint(hint)
			if err != nil {
				return nil, err
			}

			rpcRouteHint = append(rpcRouteHint, rpcHint)
		}
		rpcRouteHints = append(rpcRouteHints, &lnrpc.RouteHint{
			HopHints: rpcRouteHint,
		})
	}

	return rpcRouteHints, nil
}

// marshallHopHint marshalls a single hop hint.
func marshallHopHint(hint zpay32.HopHint) (*lnrpc.HopHint, error) {
	nodeID, err := route.NewVertexFromBytes(
		hint.NodeID.SerializeCompressed(),
	)
	if err != nil {
		return nil, err
	}

	return &lnrpc.HopHint{
		ChanId:                    hint.ChannelID,
		CltvExpiryDelta:           uint32(hint.CLTVExpiryDelta),
		FeeBaseMsat:               hint.FeeBaseMSat,
		FeeProportionalMillionths: hint.FeeProportionalMillionths,
		NodeId:                    nodeID.String(),
	}, nil
}

// SubscribeHtlcEvents subscribes to a stream of htlc events from the router.
func (r *routerClient) SubscribeHtlcEvents(ctx context.Context) (
	<-chan *routerrpc.HtlcEvent, <-chan error, error) {

	stream, err := r.client.SubscribeHtlcEvents(
		r.routerKitMac.WithMacaroonAuth(ctx),
		&routerrpc.SubscribeHtlcEventsRequest{},
	)
	if err != nil {
		return nil, nil, err
	}

	// Buffer our error channel by 1 so we don't need to worry about the
	// client not listening or shutting down when we send an error.
	errChan := make(chan error, 1)
	htlcChan := make(chan *routerrpc.HtlcEvent)

	go func() {
		// Close our error and htlc channel when this loop exits to
		// signal that we will no longer be sending results.
		defer close(errChan)
		defer close(htlcChan)

		for {
			htlc, err := stream.Recv()
			if err != nil {
				errChan <- err
				return
			}

			// Send the update to into our events channel, or exit
			// if our context has been cancelled.
			select {
			case htlcChan <- htlc:

			case <-ctx.Done():
				errChan <- ctx.Err()
				return
			}
		}
	}()

	return htlcChan, errChan, nil
}

// InterceptHtlcs intercepts htlcs on a node, using the handler function
// provided to provide the interceptor with interception decisions. The handler
// provided may block, but must exit if the context passed in is canceled, and
// must be thread-safe.
//
// There are a few ways in which this method can exit:
// - ctx canceled: the calling client cancels.
// - r.quit: the router is shut down.
// - lnd stream error: lnd has exited.
// - handler error: a critical error occurred while handing a htlc.
func (r *routerClient) InterceptHtlcs(ctx context.Context,
	handler HtlcInterceptHandler) error {

	// Create a child context that will be canceled when this function
	// exits. We use this context to be able to cancel goroutines when we
	// exit on errors, because the parent context won't be canceled in that
	// case.
	ctx, cancel := context.WithCancel(ctx)
	defer cancel()

	stream, err := r.client.HtlcInterceptor(
		r.routerKitMac.WithMacaroonAuth(ctx),
	)
	if err != nil {
		return err
	}

	// Create an error channel that we'll send errors on if any of our
	// goroutines fail. We buffer by 1 so that the goroutine doesn't depend
	// on the stream being read, and select on context cancelation and
	// quit channel so that we do not block in the case where we exit with
	// multiple errors.
	errChan := make(chan error, 1)

	sendErr := func(err error) {
		select {
		case errChan <- err:
		case <-ctx.Done():
		case <-r.quit:
		}
	}

	// Start a goroutine that consumes interception requests from lnd and
	// sends them into our requests channel for handling. The requests
	// channel is not buffered because we expect all requests to be handled
	// until this function exits, at which point we expect our context to
	// be canceled or quit channel to be closed.
	requestChan := make(chan InterceptedHtlc)
	r.wg.Add(1)
	go func() {
		defer r.wg.Done()

		for {
			// Do a quick check whether our client context has been
			// canceled so that we can exit sooner if needed.
			if ctx.Err() != nil {
				return
			}

			request, err := stream.Recv()
			if err != nil {
				sendErr(err)
				return
			}

			hash, err := lntypes.MakeHash(request.PaymentHash)
			if err != nil {
				sendErr(err)
				return
			}

			if request.IncomingCircuitKey == nil {
				sendErr(errors.New("incoming circuit key " +
					"required"))

				return
			}

			chanIn := lnwire.NewShortChanIDFromInt(
				request.IncomingCircuitKey.ChanId,
			)
			chanOut := lnwire.NewShortChanIDFromInt(
				request.OutgoingRequestedChanId,
			)
			inWireCustomRecords := request.InWireCustomRecords

			req := InterceptedHtlc{
				IncomingCircuitKey: invpkg.CircuitKey{
					ChanID: chanIn,
					HtlcID: request.IncomingCircuitKey.HtlcId,
				},
				Hash: hash,
				AmountInMsat: lnwire.MilliSatoshi(
					request.IncomingAmountMsat,
				),
				AmountOutMsat: lnwire.MilliSatoshi(
					request.OutgoingAmountMsat,
				),
				IncomingExpiryHeight: request.IncomingExpiry,
				OutgoingExpiryHeight: request.OutgoingExpiry,
				OutgoingChannelID:    chanOut,
				CustomRecords:        request.CustomRecords,
				OnionBlob:            request.OnionBlob,
				InWireCustomRecords:  inWireCustomRecords,
			}

			// Try to send our interception request, failing on
			// context cancel or router exit. Under the hood, lnd
			// releases all htlcs that are held once we cancel the
			// htlc interceptor's run ctx, so it's ok if we never
			// end up delivering this request to a handler, since it
			// will be resumed by the underlying interceptor.
			select {
			case requestChan <- req:

			case <-r.quit:
				sendErr(ErrRouterShuttingDown)
				return

			case <-ctx.Done():
				sendErr(ctx.Err())
				return
			}
		}
	}()

	for {
		select {
		case request := <-requestChan:
			// Handle requests in a goroutine so that the handler
			// provided to this function can be blocking. If we
			// get an error, send it into our error channel to
			// shutdown the interceptor.
			r.wg.Add(1)
			go func() {
				defer r.wg.Done()

				// Get a response from handler, this may block
				// for a while.
				resp, err := handler(ctx, request)
				if err != nil {
					sendErr(err)
					return
				}

				rpcResp, err := rpcInterceptorResponse(
					request, resp,
				)
				if err != nil {
					sendErr(err)
					return
				}

				if err := stream.Send(rpcResp); err != nil {
					sendErr(err)
					return
				}
			}()

		// If one of our goroutines fails, exit with the error that
		// occurred.
		case err := <-errChan:
			return err

		case <-r.quit:
			return ErrRouterShuttingDown

		case <-ctx.Done():
			return ctx.Err()
		}
	}
}

func rpcInterceptorResponse(request InterceptedHtlc,
	response *InterceptedHtlcResponse) (
	*routerrpc.ForwardHtlcInterceptResponse, error) {

	rpcResp := &routerrpc.ForwardHtlcInterceptResponse{
		IncomingCircuitKey: &routerrpc.CircuitKey{
			ChanId: request.IncomingCircuitKey.ChanID.ToUint64(),
			HtlcId: request.IncomingCircuitKey.HtlcID,
		},
	}

	havePreimage := response.Preimage != nil
	if havePreimage {
		rpcResp.Preimage = response.Preimage[:]
	}

	switch response.Action {
	case InterceptorActionSettle:
		if !havePreimage {
			return nil, errors.New("preimage required for settle")
		}

		rpcResp.Action = routerrpc.ResolveHoldForwardAction_SETTLE

	case InterceptorActionFail:
		rpcResp.Action = routerrpc.ResolveHoldForwardAction_FAIL

	case InterceptorActionResume:
		rpcResp.Action = routerrpc.ResolveHoldForwardAction_RESUME

	case InterceptorActionResumeModified:
		//nolint:lll
		rpcResp.Action = routerrpc.ResolveHoldForwardAction_RESUME_MODIFIED

		rpcResp.InAmountMsat = uint64(response.IncomingAmount)
		rpcResp.OutAmountMsat = uint64(response.OutgoingAmount)
		rpcResp.OutWireCustomRecords = response.CustomRecords

	default:
		return nil, fmt.Errorf("unknown action: %v", response.Action)
	}

	return rpcResp, nil
}

// MissionControlEntry contains a mission control entry for a node pair.
type MissionControlEntry struct {
	// NodeFrom is the node that the payment was forwarded from.
	NodeFrom route.Vertex

	// NodeTo is the node that the payment was forwarded to.
	NodeTo route.Vertex

	// FailTime is the time for our failed amount.
	FailTime time.Time

	// FailAmt is the payment amount that failed in millisatoshis.
	FailAmt lnwire.MilliSatoshi

	// SuccessTime is the time for our success amount.
	SuccessTime time.Time

	// SuccessAmt is the payment amount that succeeded in millisatoshis.
	SuccessAmt lnwire.MilliSatoshi
}

// QueryMissionControl will query Mission Control state from lnd.
func (r *routerClient) QueryMissionControl(ctx context.Context) (
	[]MissionControlEntry, error) {

	rpcCtx, cancel := context.WithTimeout(ctx, r.timeout)
	defer cancel()

	req := &routerrpc.QueryMissionControlRequest{}
	res, err := r.client.QueryMissionControl(
		r.routerKitMac.WithMacaroonAuth(rpcCtx), req,
	)
	if err != nil {
		return nil, err
	}

	result := make([]MissionControlEntry, 0, len(res.Pairs))
	for _, pair := range res.Pairs {
		if pair.History == nil {
			continue
		}

		nodeFrom, err := route.NewVertexFromBytes(pair.NodeFrom)
		if err != nil {
			return nil, err
		}

		nodeTo, err := route.NewVertexFromBytes(pair.NodeTo)
		if err != nil {
			return nil, err
		}

		entry := MissionControlEntry{
			NodeFrom: nodeFrom,
			NodeTo:   nodeTo,
			FailAmt: lnwire.MilliSatoshi(
				pair.History.FailAmtMsat,
			),
			SuccessAmt: lnwire.MilliSatoshi(
				pair.History.SuccessAmtMsat,
			),
		}

		if pair.History.FailTime != 0 {
			entry.FailTime = time.Unix(pair.History.FailTime, 0)
		}

		if pair.History.SuccessTime != 0 {
			entry.SuccessTime = time.Unix(
				pair.History.SuccessTime, 0,
			)
		}

		result = append(result, entry)
	}

	return result, nil
}

// ImportMissionControl imports a set of pathfinding results to mission control.
// These results are not persisted across restarts.
func (r *routerClient) ImportMissionControl(ctx context.Context,
	entries []MissionControlEntry, force bool) error {

	rpcCtx, cancel := context.WithTimeout(ctx, r.timeout)
	defer cancel()

	req := &routerrpc.XImportMissionControlRequest{
		Pairs: make([]*routerrpc.PairHistory, len(entries)),
		Force: force,
	}

	for i, entry := range entries {
		rpcEntry := &routerrpc.PairHistory{
			NodeFrom: entry.NodeFrom[:],
			NodeTo:   entry.NodeTo[:],
			History: &routerrpc.PairData{
				SuccessAmtMsat: int64(entry.SuccessAmt),
				FailAmtMsat:    int64(entry.FailAmt),
			},
		}

		if !entry.FailTime.IsZero() {
			rpcEntry.History.FailTime = entry.FailTime.Unix()
		}

		if !entry.SuccessTime.IsZero() {
			rpcEntry.History.SuccessTime = entry.SuccessTime.Unix()
		}

		req.Pairs[i] = rpcEntry
	}

	_, err := r.client.XImportMissionControl(
		r.routerKitMac.WithMacaroonAuth(rpcCtx), req,
	)
	return err
}

// ResetMissionControl resets the Mission Control state of lnd.
func (r *routerClient) ResetMissionControl(ctx context.Context) error {
	rpcCtx, cancel := context.WithTimeout(ctx, r.timeout)
	defer cancel()

	_, err := r.client.ResetMissionControl(
		r.routerKitMac.WithMacaroonAuth(rpcCtx),
		&routerrpc.ResetMissionControlRequest{},
	)
	return err
}

// UpdateChanStatus attempts to manually set the state of a channel (enabled,
// disabled, or auto). A manual "disable" request will cause the channel to
// stay disabled until a subsequent manual request of either "enable" or "auto".
func (r *routerClient) UpdateChanStatus(ctx context.Context,
	channel *wire.OutPoint, action routerrpc.ChanStatusAction) error {

	rpcCtx, cancel := context.WithTimeout(ctx, r.timeout)
	defer cancel()

	_, err := r.client.UpdateChanStatus(
		r.routerKitMac.WithMacaroonAuth(rpcCtx),
		&routerrpc.UpdateChanStatusRequest{
			ChanPoint: &lnrpc.ChannelPoint{
				FundingTxid: &lnrpc.ChannelPoint_FundingTxidBytes{
					FundingTxidBytes: channel.Hash[:],
				},
				OutputIndex: channel.Index,
			},
			Action: action,
		},
	)
	return err
}

// XAddLocalChanAlias is an experimental method that allows the caller
// to add a local channel alias to the router. This is only a locally
// stored alias, and will not be communicated to the channel peer via
// any message. Therefore, routing over such an alias will only work if
// the peer also calls this same RPC on their end.
func (r *routerClient) XAddLocalChanAlias(ctx context.Context, alias,
	baseScid lnwire.ShortChannelID) error {

	rpcCtx, cancel := context.WithTimeout(ctx, r.timeout)
	defer cancel()

	_, err := r.client.XAddLocalChanAliases(
		r.routerKitMac.WithMacaroonAuth(rpcCtx),
		&routerrpc.AddAliasesRequest{
			AliasMaps: []*lnrpc.AliasMap{
				{
					BaseScid: baseScid.ToUint64(),
					Aliases: []uint64{
						alias.ToUint64(),
					},
				},
			},
		},
	)
	return err
}

// XDeleteLocalChanAlias is an experimental method that allows the
// caller to remove a local channel alias in the router. The deletion
// will not be communicated to the channel peer via any message.
func (r *routerClient) XDeleteLocalChanAlias(ctx context.Context, alias,
	baseScid lnwire.ShortChannelID) error {

	rpcCtx, cancel := context.WithTimeout(ctx, r.timeout)
	defer cancel()

	_, err := r.client.XDeleteLocalChanAliases(
		r.routerKitMac.WithMacaroonAuth(rpcCtx),
		&routerrpc.DeleteAliasesRequest{
			AliasMaps: []*lnrpc.AliasMap{
				{
					BaseScid: baseScid.ToUint64(),
					Aliases: []uint64{
						alias.ToUint64(),
					},
				},
			},
		},
	)
	return err
}<|MERGE_RESOLUTION|>--- conflicted
+++ resolved
@@ -293,17 +293,11 @@
 	// If set, circular payments to self are permitted.
 	AllowSelfPayment bool
 
-<<<<<<< HEAD
 	// Payment secret
 	PaymentAddr []byte
 
 	// The time preference for this payment. Set to -1 to optimize for fees only, to 1 to optimize for reliability only
 	// or a value in between for a mix.
-	TimePref float64
-=======
-	// The time preference for this payment. Set to -1 to optimize for fees
-	// only, to 1 to optimize for reliability only or a value in-between for
-	// a mix.
 	TimePref float64
 
 	// AMP is set to true if the payment should be an AMP payment.
@@ -319,7 +313,6 @@
 	// FirstHopCustomRecords holds the custom TLV records should be sent to
 	// the first hop as part of the wire message.
 	FirstHopCustomRecords map[uint64][]byte
->>>>>>> c4203f03
 }
 
 // InterceptedHtlc contains information about a htlc that was intercepted in
@@ -464,18 +457,6 @@
 
 	rpcCtx := r.routerKitMac.WithMacaroonAuth(ctx)
 	rpcReq := &routerrpc.SendPaymentRequest{
-<<<<<<< HEAD
-		FeeLimitSat:      int64(request.MaxFee),
-		FeeLimitMsat:     int64(request.MaxFeeMsat),
-		PaymentRequest:   request.Invoice,
-		TimeoutSeconds:   int32(request.Timeout.Seconds()),
-		MaxParts:         request.MaxParts,
-		OutgoingChanIds:  request.OutgoingChanIds,
-		AllowSelfPayment: request.AllowSelfPayment,
-		PaymentAddr:      request.PaymentAddr,
-		Amt:              int64(request.Amount),
-		TimePref:         request.TimePref,
-=======
 		FeeLimitSat:           int64(request.MaxFee),
 		FeeLimitMsat:          int64(request.MaxFeeMsat),
 		PaymentRequest:        request.Invoice,
@@ -484,10 +465,11 @@
 		OutgoingChanIds:       request.OutgoingChanIds,
 		AllowSelfPayment:      request.AllowSelfPayment,
 		Amp:                   request.AMP,
+		PaymentAddr:           request.PaymentAddr,
+		Amt:                   int64(request.Amount),
 		TimePref:              request.TimePref,
 		Cancelable:            request.Cancelable,
 		FirstHopCustomRecords: request.FirstHopCustomRecords,
->>>>>>> c4203f03
 	}
 	if request.MaxCltv != nil {
 		rpcReq.CltvLimit = *request.MaxCltv
