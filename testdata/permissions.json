{
    "method_permissions": {
        "/autopilotrpc.Autopilot/ModifyStatus": {
            "permissions": [
                {
                    "entity": "onchain",
                    "action": "write"
                },
                {
                    "entity": "offchain",
                    "action": "write"
                }
            ]
        },
        "/autopilotrpc.Autopilot/QueryScores": {
            "permissions": [
                {
                    "entity": "info",
                    "action": "read"
                }
            ]
        },
        "/autopilotrpc.Autopilot/SetScores": {
            "permissions": [
                {
                    "entity": "onchain",
                    "action": "write"
                },
                {
                    "entity": "offchain",
                    "action": "write"
                }
            ]
        },
        "/autopilotrpc.Autopilot/Status": {
            "permissions": [
                {
                    "entity": "info",
                    "action": "read"
                }
            ]
        },
        "/chainrpc.ChainKit/GetBlock": {
            "permissions": [
                {
			        "entity": "onchain",
			        "action": "read"
                }
            ]
		},
		"/chainrpc.ChainKit/GetBlockHeader": {
            "permissions": [
                {
			        "entity": "onchain",
			        "action": "read"
                }
            ]
		},
		"/chainrpc.ChainKit/GetBestBlock": {
            "permissions": [
                {
			        "entity": "onchain",
			        "action": "read"
                }
            ]
		},
		"/chainrpc.ChainKit/GetBlockHash": {
            "permissions": [
                {
			        "entity": "onchain",
			        "action": "read"
                }
            ]
		},
        "/chainrpc.ChainNotifier/RegisterBlockEpochNtfn": {
            "permissions": [
                {
                    "entity": "onchain",
                    "action": "read"
                }
            ]
        },
        "/chainrpc.ChainNotifier/RegisterConfirmationsNtfn": {
            "permissions": [
                {
                    "entity": "onchain",
                    "action": "read"
                }
            ]
        },
        "/chainrpc.ChainNotifier/RegisterSpendNtfn": {
            "permissions": [
                {
                    "entity": "onchain",
                    "action": "read"
                }
            ]
        },
        "/devrpc.Dev/ImportGraph": {
            "permissions": [
                {
                    "entity": "offchain",
                    "action": "write"
                }
            ]
        },
        "/invoicesrpc.Invoices/AddHoldInvoice": {
            "permissions": [
                {
                    "entity": "invoices",
                    "action": "write"
                }
            ]
        },
        "/invoicesrpc.Invoices/CancelInvoice": {
            "permissions": [
                {
                    "entity": "invoices",
                    "action": "write"
                }
            ]
        },
        "/invoicesrpc.Invoices/LookupInvoiceV2": {
            "permissions": [
                {
                    "entity": "invoices",
                    "action": "write"
                }
            ]
        },
        "/invoicesrpc.Invoices/SettleInvoice": {
            "permissions": [
                {
                    "entity": "invoices",
                    "action": "write"
                }
            ]
        },
        "/invoicesrpc.Invoices/SubscribeSingleInvoice": {
            "permissions": [
                {
                    "entity": "invoices",
                    "action": "read"
                }
            ]
        },
        "/invoicesrpc.Invoices/HtlcModifier": {
            "permissions": [
                {
                    "entity": "invoices",
                    "action": "write"
                }
            ]
        },
        "/lnrpc.Lightning/AbandonChannel": {
            "permissions": [
                {
                    "entity": "offchain",
                    "action": "write"
                }
            ]
        },
        "/lnrpc.Lightning/AddInvoice": {
            "permissions": [
                {
                    "entity": "invoices",
                    "action": "write"
                }
            ]
        },
        "/lnrpc.Lightning/BakeMacaroon": {
            "permissions": [
                {
                    "entity": "macaroon",
                    "action": "generate"
                }
            ]
        },
        "/lnrpc.Lightning/BatchOpenChannel": {
            "permissions": [
                {
                    "entity": "onchain",
                    "action": "write"
                },
                {
                    "entity": "offchain",
                    "action": "write"
                }
            ]
        },
        "/lnrpc.Lightning/ChannelAcceptor": {
            "permissions": [
                {
                    "entity": "onchain",
                    "action": "write"
                },
                {
                    "entity": "offchain",
                    "action": "write"
                }
            ]
        },
        "/lnrpc.Lightning/ChannelBalance": {
            "permissions": [
                {
                    "entity": "offchain",
                    "action": "read"
                }
            ]
        },
        "/lnrpc.Lightning/CheckMacaroonPermissions": {
            "permissions": [
                {
                    "entity": "macaroon",
                    "action": "read"
                }
            ]
        },
        "/lnrpc.Lightning/CloseChannel": {
            "permissions": [
                {
                    "entity": "onchain",
                    "action": "write"
                },
                {
                    "entity": "offchain",
                    "action": "write"
                }
            ]
        },
        "/lnrpc.Lightning/ClosedChannels": {
            "permissions": [
                {
                    "entity": "offchain",
                    "action": "read"
                }
            ]
        },
        "/lnrpc.Lightning/ConnectPeer": {
            "permissions": [
                {
                    "entity": "peers",
                    "action": "write"
                }
            ]
        },
        "/lnrpc.Lightning/DebugLevel": {
            "permissions": [
                {
                    "entity": "info",
                    "action": "write"
                }
            ]
        },
        "/lnrpc.Lightning/DecodePayReq": {
            "permissions": [
                {
                    "entity": "offchain",
                    "action": "read"
                }
            ]
        },
        "/lnrpc.Lightning/DeleteAllPayments": {
            "permissions": [
                {
                    "entity": "offchain",
                    "action": "write"
                }
            ]
        },
        "/lnrpc.Lightning/DeleteMacaroonID": {
            "permissions": [
                {
                    "entity": "macaroon",
                    "action": "write"
                }
            ]
        },
        "/lnrpc.Lightning/DeletePayment": {
            "permissions": [
                {
                    "entity": "offchain",
                    "action": "write"
                }
            ]
        },
        "/lnrpc.Lightning/DescribeGraph": {
            "permissions": [
                {
                    "entity": "info",
                    "action": "read"
                }
            ]
        },
        "/lnrpc.Lightning/DisconnectPeer": {
            "permissions": [
                {
                    "entity": "peers",
                    "action": "write"
                }
            ]
        },
        "/lnrpc.Lightning/EstimateFee": {
            "permissions": [
                {
                    "entity": "onchain",
                    "action": "read"
                }
            ]
        },
        "/lnrpc.Lightning/ExportAllChannelBackups": {
            "permissions": [
                {
                    "entity": "offchain",
                    "action": "read"
                }
            ]
        },
        "/lnrpc.Lightning/ExportChannelBackup": {
            "permissions": [
                {
                    "entity": "offchain",
                    "action": "read"
                }
            ]
        },
        "/lnrpc.Lightning/FeeReport": {
            "permissions": [
                {
                    "entity": "offchain",
                    "action": "read"
                }
            ]
        },
        "/lnrpc.Lightning/ForwardingHistory": {
            "permissions": [
                {
                    "entity": "offchain",
                    "action": "read"
                }
            ]
        },
        "/lnrpc.Lightning/FundingStateStep": {
            "permissions": [
                {
                    "entity": "onchain",
                    "action": "write"
                },
                {
                    "entity": "offchain",
                    "action": "write"
                }
            ]
        },
        "/lnrpc.Lightning/GetChanInfo": {
            "permissions": [
                {
                    "entity": "info",
                    "action": "read"
                }
            ]
        },
        "/lnrpc.Lightning/GetInfo": {
            "permissions": [
                {
                    "entity": "info",
                    "action": "read"
                }
            ]
        },
        "/lnrpc.Lightning/GetNetworkInfo": {
            "permissions": [
                {
                    "entity": "info",
                    "action": "read"
                }
            ]
        },
        "/lnrpc.Lightning/GetNodeInfo": {
            "permissions": [
                {
                    "entity": "info",
                    "action": "read"
                }
            ]
        },
        "/lnrpc.Lightning/GetNodeMetrics": {
            "permissions": [
                {
                    "entity": "info",
                    "action": "read"
                }
            ]
        },
        "/lnrpc.Lightning/GetRecoveryInfo": {
            "permissions": [
                {
                    "entity": "info",
                    "action": "read"
                }
            ]
        },
        "/lnrpc.Lightning/GetTransactions": {
            "permissions": [
                {
                    "entity": "onchain",
                    "action": "read"
                }
            ]
        },
        "/lnrpc.Lightning/ListChannels": {
            "permissions": [
                {
                    "entity": "offchain",
                    "action": "read"
                }
            ]
        },
        "/lnrpc.Lightning/ListInvoices": {
            "permissions": [
                {
                    "entity": "invoices",
                    "action": "read"
                }
            ]
        },
        "/lnrpc.Lightning/ListMacaroonIDs": {
            "permissions": [
                {
                    "entity": "macaroon",
                    "action": "read"
                }
            ]
        },
        "/lnrpc.Lightning/ListPayments": {
            "permissions": [
                {
                    "entity": "offchain",
                    "action": "read"
                }
            ]
        },
        "/lnrpc.Lightning/ListPeers": {
            "permissions": [
                {
                    "entity": "peers",
                    "action": "read"
                }
            ]
        },
        "/lnrpc.Lightning/ListPermissions": {
            "permissions": [
                {
                    "entity": "info",
                    "action": "read"
                }
            ]
        },
        "/lnrpc.Lightning/ListUnspent": {
            "permissions": [
                {
                    "entity": "onchain",
                    "action": "read"
                }
            ]
        },
        "/lnrpc.Lightning/LookupInvoice": {
            "permissions": [
                {
                    "entity": "invoices",
                    "action": "read"
                }
            ]
        },
        "/lnrpc.Lightning/NewAddress": {
            "permissions": [
                {
                    "entity": "address",
                    "action": "write"
                }
            ]
        },
        "/lnrpc.Lightning/OpenChannel": {
            "permissions": [
                {
                    "entity": "onchain",
                    "action": "write"
                },
                {
                    "entity": "offchain",
                    "action": "write"
                }
            ]
        },
        "/lnrpc.Lightning/OpenChannelSync": {
            "permissions": [
                {
                    "entity": "onchain",
                    "action": "write"
                },
                {
                    "entity": "offchain",
                    "action": "write"
                }
            ]
        },
        "/lnrpc.Lightning/PendingChannels": {
            "permissions": [
                {
                    "entity": "offchain",
                    "action": "read"
                }
            ]
        },
        "/lnrpc.Lightning/QueryRoutes": {
            "permissions": [
                {
                    "entity": "info",
                    "action": "read"
                }
            ]
        },
        "/lnrpc.Lightning/RegisterRPCMiddleware": {
            "permissions": [
                {
                    "entity": "macaroon",
                    "action": "write"
                }
            ]
        },
        "/lnrpc.Lightning/RestoreChannelBackups": {
            "permissions": [
                {
                    "entity": "offchain",
                    "action": "write"
                }
            ]
        },
        "/lnrpc.Lightning/SendCoins": {
            "permissions": [
                {
                    "entity": "onchain",
                    "action": "write"
                }
            ]
        },
        "/lnrpc.Lightning/SendCustomMessage": {
            "permissions": [
                {
                    "entity": "offchain",
                    "action": "write"
                }
            ]
        },
        "/lnrpc.Lightning/SendMany": {
            "permissions": [
                {
                    "entity": "onchain",
                    "action": "write"
                }
            ]
        },
<<<<<<< HEAD
        "/lnrpc.Lightning/SendCustomMessage": {
            "permissions": [
                {
                    "entity": "peers",
                    "action": "write"
                }
            ]
        },
=======
>>>>>>> c4203f03
        "/lnrpc.Lightning/SendPayment": {
            "permissions": [
                {
                    "entity": "offchain",
                    "action": "write"
                }
            ]
        },
        "/lnrpc.Lightning/SendPaymentSync": {
            "permissions": [
                {
                    "entity": "offchain",
                    "action": "write"
                }
            ]
        },
        "/lnrpc.Lightning/SendToRoute": {
            "permissions": [
                {
                    "entity": "offchain",
                    "action": "write"
                }
            ]
        },
        "/lnrpc.Lightning/SendToRouteSync": {
            "permissions": [
                {
                    "entity": "offchain",
                    "action": "write"
                }
            ]
        },
        "/lnrpc.Lightning/SignMessage": {
            "permissions": [
                {
                    "entity": "message",
                    "action": "write"
                }
            ]
        },
        "/lnrpc.Lightning/StopDaemon": {
            "permissions": [
                {
                    "entity": "info",
                    "action": "write"
                }
            ]
        },
        "/lnrpc.Lightning/SubscribeChannelBackups": {
            "permissions": [
                {
                    "entity": "offchain",
                    "action": "read"
                }
            ]
        },
        "/lnrpc.Lightning/SubscribeCustomMessages": {
            "permissions": [
                {
                    "entity": "peers",
                    "action": "read"
                }
            ]
        },
        "/lnrpc.Lightning/SubscribeChannelEvents": {
            "permissions": [
                {
                    "entity": "offchain",
                    "action": "read"
                }
            ]
        },
        "/lnrpc.Lightning/SubscribeChannelGraph": {
            "permissions": [
                {
                    "entity": "info",
                    "action": "read"
                }
            ]
        },
        "/lnrpc.Lightning/SubscribeInvoices": {
            "permissions": [
                {
                    "entity": "invoices",
                    "action": "read"
                }
            ]
        },
        "/lnrpc.Lightning/SubscribePeerEvents": {
            "permissions": [
                {
                    "entity": "peers",
                    "action": "read"
                }
            ]
        },
        "/lnrpc.Lightning/SubscribeTransactions": {
            "permissions": [
                {
                    "entity": "onchain",
                    "action": "read"
                }
            ]
        },
        "/lnrpc.Lightning/UpdateChannelPolicy": {
            "permissions": [
                {
                    "entity": "offchain",
                    "action": "write"
                }
            ]
        },
        "/lnrpc.Lightning/VerifyChanBackup": {
            "permissions": [
                {
                    "entity": "offchain",
                    "action": "read"
                }
            ]
        },
        "/lnrpc.Lightning/VerifyMessage": {
            "permissions": [
                {
                    "entity": "message",
                    "action": "read"
                }
            ]
        },
        "/lnrpc.Lightning/WalletBalance": {
            "permissions": [
                {
                    "entity": "onchain",
                    "action": "read"
                }
            ]
        },
        "/lnrpc.Lightning/ListAliases": {
            "permissions": [
                {
                    "entity": "offchain",
                    "action": "read"
                }
            ]
        },
        "/neutrinorpc.NeutrinoKit/AddPeer": {
            "permissions": [
                {
                    "entity": "peers",
                    "action": "write"
                }
            ]
        },
        "/neutrinorpc.NeutrinoKit/DisconnectPeer": {
            "permissions": [
                {
                    "entity": "peers",
                    "action": "write"
                }
            ]
        },
        "/neutrinorpc.NeutrinoKit/GetBlock": {
            "permissions": [
                {
                    "entity": "onchain",
                    "action": "read"
                }
            ]
        },
        "/neutrinorpc.NeutrinoKit/GetBlockHeader": {
            "permissions": [
                {
                    "entity": "onchain",
                    "action": "read"
                }
            ]
        },
        "/neutrinorpc.NeutrinoKit/GetCFilter": {
            "permissions": [
                {
                    "entity": "onchain",
                    "action": "read"
                }
            ]
        },
        "/neutrinorpc.NeutrinoKit/IsBanned": {
            "permissions": [
                {
                    "entity": "info",
                    "action": "read"
                }
            ]
        },
        "/neutrinorpc.NeutrinoKit/Status": {
            "permissions": [
                {
                    "entity": "info",
                    "action": "read"
                }
            ]
        },
        "/routerrpc.Router/BuildRoute": {
            "permissions": [
                {
                    "entity": "offchain",
                    "action": "read"
                }
            ]
        },
        "/routerrpc.Router/EstimateRouteFee": {
            "permissions": [
                {
                    "entity": "offchain",
                    "action": "read"
                }
            ]
        },
        "/routerrpc.Router/GetMissionControlConfig": {
            "permissions": [
                {
                    "entity": "offchain",
                    "action": "read"
                }
            ]
        },
        "/routerrpc.Router/HtlcInterceptor": {
            "permissions": [
                {
                    "entity": "offchain",
                    "action": "write"
                }
            ]
        },
        "/routerrpc.Router/QueryMissionControl": {
            "permissions": [
                {
                    "entity": "offchain",
                    "action": "read"
                }
            ]
        },
        "/routerrpc.Router/QueryProbability": {
            "permissions": [
                {
                    "entity": "offchain",
                    "action": "read"
                }
            ]
        },
        "/routerrpc.Router/ResetMissionControl": {
            "permissions": [
                {
                    "entity": "offchain",
                    "action": "write"
                }
            ]
        },
        "/routerrpc.Router/SendPayment": {
            "permissions": [
                {
                    "entity": "offchain",
                    "action": "write"
                }
            ]
        },
        "/routerrpc.Router/SendPaymentV2": {
            "permissions": [
                {
                    "entity": "offchain",
                    "action": "write"
                }
            ]
        },
        "/routerrpc.Router/SendToRoute": {
            "permissions": [
                {
                    "entity": "offchain",
                    "action": "write"
                }
            ]
        },
        "/routerrpc.Router/SendToRouteV2": {
            "permissions": [
                {
                    "entity": "offchain",
                    "action": "write"
                }
            ]
        },
        "/routerrpc.Router/SetMissionControlConfig": {
            "permissions": [
                {
                    "entity": "offchain",
                    "action": "write"
                }
            ]
        },
        "/routerrpc.Router/SubscribeHtlcEvents": {
            "permissions": [
                {
                    "entity": "offchain",
                    "action": "read"
                }
            ]
        },
        "/routerrpc.Router/TrackPayment": {
            "permissions": [
                {
                    "entity": "offchain",
                    "action": "read"
                }
            ]
        },
        "/routerrpc.Router/TrackPaymentV2": {
            "permissions": [
                {
                    "entity": "offchain",
                    "action": "read"
                }
            ]
        },
        "/routerrpc.Router/UpdateChanStatus": {
            "permissions": [
                {
                    "entity": "offchain",
                    "action": "write"
                }
            ]
        },
        "/routerrpc.Router/XImportMissionControl": {
            "permissions": [
                {
                    "entity": "offchain",
                    "action": "write"
                }
            ]
        },
        "/routerrpc.Router/XAddLocalChanAlias": {
            "permissions": [
                {
                    "entity": "offchain",
                    "action": "write"
                }
            ]
        },
        "/routerrpc.Router/XDeleteLocalChanAlias": {
            "permissions": [
                {
                    "entity": "offchain",
                    "action": "write"
                }
            ]
        },
        "/signrpc.Signer/ComputeInputScript": {
            "permissions": [
                {
                    "entity": "signer",
                    "action": "generate"
                }
            ]
        },
        "/signrpc.Signer/DeriveSharedKey": {
            "permissions": [
                {
                    "entity": "signer",
                    "action": "generate"
                }
            ]
        },
        "/signrpc.Signer/MuSig2Cleanup": {
            "permissions": [
                {
                    "entity": "signer",
                    "action": "generate"
                }
            ]
        },
        "/signrpc.Signer/MuSig2CombineKeys": {
            "permissions": [
                {
                    "entity": "signer",
                    "action": "read"
                }
            ]
        },
        "/signrpc.Signer/MuSig2CombineSig": {
            "permissions": [
                {
                    "entity": "signer",
                    "action": "generate"
                }
            ]
        },
        "/signrpc.Signer/MuSig2CreateSession": {
            "permissions": [
                {
                    "entity": "signer",
                    "action": "generate"
                }
            ]
        },
        "/signrpc.Signer/MuSig2RegisterNonces": {
            "permissions": [
                {
                    "entity": "signer",
                    "action": "generate"
                }
            ]
        },
        "/signrpc.Signer/MuSig2Sign": {
            "permissions": [
                {
                    "entity": "signer",
                    "action": "generate"
                }
            ]
        },
        "/signrpc.Signer/SignMessage": {
            "permissions": [
                {
                    "entity": "signer",
                    "action": "generate"
                }
            ]
        },
        "/signrpc.Signer/SignOutputRaw": {
            "permissions": [
                {
                    "entity": "signer",
                    "action": "generate"
                }
            ]
        },
        "/signrpc.Signer/VerifyMessage": {
            "permissions": [
                {
                    "entity": "signer",
                    "action": "read"
                }
            ]
        },
        "/verrpc.Versioner/GetVersion": {
            "permissions": [
                {
                    "entity": "info",
                    "action": "read"
                }
            ]
        },
        "/walletrpc.WalletKit/BumpFee": {
            "permissions": [
                {
                    "entity": "onchain",
                    "action": "write"
                }
            ]
        },
        "/walletrpc.WalletKit/DeriveKey": {
            "permissions": [
                {
                    "entity": "address",
                    "action": "read"
                }
            ]
        },
        "/walletrpc.WalletKit/DeriveNextKey": {
            "permissions": [
                {
                    "entity": "address",
                    "action": "read"
                }
            ]
        },
        "/walletrpc.WalletKit/EstimateFee": {
            "permissions": [
                {
                    "entity": "onchain",
                    "action": "read"
                }
            ]
        },
        "/walletrpc.WalletKit/FinalizePsbt": {
            "permissions": [
                {
                    "entity": "onchain",
                    "action": "write"
                }
            ]
        },
        "/walletrpc.WalletKit/FundPsbt": {
            "permissions": [
                {
                    "entity": "onchain",
                    "action": "write"
                }
            ]
        },
        "/walletrpc.WalletKit/ImportAccount": {
            "permissions": [
                {
                    "entity": "onchain",
                    "action": "write"
                }
            ]
        },
        "/walletrpc.WalletKit/ImportPublicKey": {
            "permissions": [
                {
                    "entity": "onchain",
                    "action": "write"
                }
            ]
        },
        "/walletrpc.WalletKit/ImportTaprootScript": {
            "permissions": [
                {
                    "entity": "onchain",
                    "action": "write"
                }
            ]
        },
        "/walletrpc.WalletKit/LabelTransaction": {
            "permissions": [
                {
                    "entity": "onchain",
                    "action": "write"
                }
            ]
        },
        "/walletrpc.WalletKit/LeaseOutput": {
            "permissions": [
                {
                    "entity": "onchain",
                    "action": "write"
                }
            ]
        },
        "/walletrpc.WalletKit/ListAccounts": {
            "permissions": [
                {
                    "entity": "onchain",
                    "action": "read"
                }
            ]
        },
        "/walletrpc.WalletKit/ListLeases": {
            "permissions": [
                {
                    "entity": "onchain",
                    "action": "read"
                }
            ]
        },
        "/walletrpc.WalletKit/ListSweeps": {
            "permissions": [
                {
                    "entity": "onchain",
                    "action": "read"
                }
            ]
        },
        "/walletrpc.WalletKit/ListUnspent": {
            "permissions": [
                {
                    "entity": "onchain",
                    "action": "read"
                }
            ]
        },
        "/walletrpc.WalletKit/NextAddr": {
            "permissions": [
                {
                    "entity": "address",
                    "action": "read"
                }
            ]
        },
        "/walletrpc.WalletKit/PendingSweeps": {
            "permissions": [
                {
                    "entity": "onchain",
                    "action": "read"
                }
            ]
        },
        "/walletrpc.WalletKit/PublishTransaction": {
            "permissions": [
                {
                    "entity": "onchain",
                    "action": "write"
                }
            ]
        },
        "/walletrpc.WalletKit/ReleaseOutput": {
            "permissions": [
                {
                    "entity": "onchain",
                    "action": "write"
                }
            ]
        },
        "/walletrpc.WalletKit/SendOutputs": {
            "permissions": [
                {
                    "entity": "onchain",
                    "action": "write"
                }
            ]
        },
        "/walletrpc.WalletKit/SignPsbt": {
            "permissions": [
                {
                    "entity": "onchain",
                    "action": "write"
                }
            ]
        },
        "/wtclientrpc.WatchtowerClient/AddTower": {
            "permissions": [
                {
                    "entity": "offchain",
                    "action": "write"
                }
            ]
        },
        "/wtclientrpc.WatchtowerClient/GetTowerInfo": {
            "permissions": [
                {
                    "entity": "offchain",
                    "action": "read"
                }
            ]
        },
        "/wtclientrpc.WatchtowerClient/ListTowers": {
            "permissions": [
                {
                    "entity": "offchain",
                    "action": "read"
                }
            ]
        },
        "/wtclientrpc.WatchtowerClient/Policy": {
            "permissions": [
                {
                    "entity": "offchain",
                    "action": "read"
                }
            ]
        },
        "/wtclientrpc.WatchtowerClient/RemoveTower": {
            "permissions": [
                {
                    "entity": "offchain",
                    "action": "write"
                }
            ]
        },
        "/wtclientrpc.WatchtowerClient/Stats": {
            "permissions": [
                {
                    "entity": "offchain",
                    "action": "read"
                }
            ]
        }
    }
}<|MERGE_RESOLUTION|>--- conflicted
+++ resolved
@@ -560,17 +560,6 @@
                 }
             ]
         },
-<<<<<<< HEAD
-        "/lnrpc.Lightning/SendCustomMessage": {
-            "permissions": [
-                {
-                    "entity": "peers",
-                    "action": "write"
-                }
-            ]
-        },
-=======
->>>>>>> c4203f03
         "/lnrpc.Lightning/SendPayment": {
             "permissions": [
                 {
